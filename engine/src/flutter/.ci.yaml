--- conflicted
+++ resolved
@@ -13,173 +13,7 @@
         }
 
 targets:
-<<<<<<< HEAD
   # Confusingly, this target builds and uploads flutter_patched_sdk, which is required.
-=======
-  - name: Linux local_engine_builds
-    enabled_branches:
-      - master
-    recipe: engine_v2/engine_v2
-    bringup: true
-    properties:
-      config_name: local_engine
-    # local_engine schedules a bunch of other builds, so it's likely to timeout waiting for those builds to run.
-    timeout: 180
-
-  - name: Linux linux_android_emulator_tests
-    enabled_branches:
-      - master
-    recipe: engine_v2/engine_v2
-    properties:
-      config_name: linux_android_emulator
-      dependencies: >-
-        [
-          {"dependency": "goldctl", "version": "git_revision:720a542f6fe4f92922c3b8f0fdcc4d2ac6bb83cd"}
-        ]
-    timeout: 90
-
-  - name: Linux builder_cache
-    enabled_branches:
-      - master
-    recipe: engine_v2/cache
-    presubmit: false
-    properties:
-      cache_name: "builder"
-      cache_paths: >-
-        [
-          "builder",
-          "git"
-        ]
-      gclient_variables: >-
-        {
-          "download_emsdk": "true",
-          "download_android_deps": "true",
-          "download_jdk": "true"
-        }
-    timeout: 60
-
-  - name: Windows builder_cache
-    enabled_branches:
-      - master
-    recipe: engine_v2/cache
-    presubmit: false
-    properties:
-      cache_name: "builder"
-      cache_paths: >-
-        [
-          "builder",
-          "git"
-        ]
-      gclient_variables: >-
-        {
-          "download_android_deps": "true",
-          "download_jdk": "true"
-        }
-    timeout: 60
-
-  - name: Mac builder_cache
-    enabled_branches:
-      - master
-    recipe: engine_v2/cache
-    presubmit: false
-    properties:
-      cache_name: "builder"
-      cache_paths: >-
-        [
-          "builder",
-          "git"
-        ]
-      ignore_cache_paths: >-
-        [
-          "builder/src/flutter/prebuilts/SDKs",
-          "builder/src/flutter/prebuilts/Library"
-        ]
-      gclient_variables: >-
-        {
-          "download_android_deps": "true",
-          "download_jdk": "true"
-        }
-    timeout: 60
-
-  - name: Linux linux_benchmarks
-    enabled_branches:
-      - master
-    recipe: engine_v2/builder
-    presubmit: false
-    properties:
-      config_name: linux_benchmarks
-    timeout: 60
-
-  - name: Linux linux_fuchsia
-    recipe: engine_v2/engine_v2
-    timeout: 120
-    enabled_branches:
-      # Don't run this on release branches
-      - master
-    properties:
-      release_build: "true"
-      config_name: linux_fuchsia
-    # Do not remove(https://github.com/flutter/flutter/issues/144644)
-    # Scheduler will fail to get the platform
-    drone_dimensions:
-      - os=Linux
-    dimensions:
-      # This is needed so that orchestrators that only spawn subbuilds are not
-      # assigned to the large 32 core workers when doing release builds.
-      # For more details see the issue
-      # at https://github.com/flutter/flutter/issues/152186.
-      cores: "8"
-
-  - name: Linux linux_fuchsia_tests
-    recipe: engine_v2/engine_v2
-    timeout: 90
-    enabled_branches:
-      # Don't run this on release branches
-      - master
-    properties:
-      config_name: linux_fuchsia_tests
-    # Do not remove(https://github.com/flutter/flutter/issues/144644)
-    # Scheduler will fail to get the platform
-    drone_dimensions:
-      - os=Linux
-
-  - name: Linux linux_clang_tidy
-    recipe: engine_v2/engine_v2
-    timeout: 120
-    properties:
-      config_name: linux_clang_tidy
-    runIf:
-      - DEPS
-      - engine/src/flutter/.ci.yaml
-      - engine/src/flutter/tools/clang_tidy/**
-      - engine/src/flutter/ci/builders/**
-      - engine/src/flutter/ci/clang_tidy.sh
-      - "engine/src/flutter/**.h"
-      - "engine/src/flutter/**.c"
-      - "engine/src/flutter/**.cc"
-      - "engine/src/flutter/**.fbs"
-      - "engine/src/flutter/**.frag"
-      - "engine/src/flutter/**.vert"
-
-  - name: Linux linux_arm_host_engine
-    recipe: engine_v2/engine_v2
-    timeout: 120
-    properties:
-      add_recipes_cq: "true"
-      release_build: "true"
-      config_name: linux_arm_host_engine
-    # Do not remove(https://github.com/flutter/flutter/issues/144644)
-    # Scheduler will fail to get the platform
-    drone_dimensions:
-      - os=Linux
-    dimensions:
-      # This is needed so that orchestrators that only spawn subbuilds are not
-      # assigned to the large 32 core workers when doing release builds.
-      # For more details see the issue
-      # at https://github.com/flutter/flutter/issues/152186.
-      cores: "8"
-
->>>>>>> 1b9502b0
   - name: Linux linux_host_engine
     recipe: engine_v2/engine_v2
     timeout: 120
@@ -202,81 +36,7 @@
       # at https://github.com/flutter/flutter/issues/152186.
       cores: "8"
 
-<<<<<<< HEAD
   # Confusingly, this target builds and uploads sky_engine, which is required.
-=======
-  - name: Linux linux_host_engine_test
-    recipe: engine_v2/engine_v2
-    timeout: 120
-    properties:
-      config_name: linux_host_engine_test
-      dependencies: >-
-        [
-          {"dependency": "goldctl", "version": "git_revision:720a542f6fe4f92922c3b8f0fdcc4d2ac6bb83cd"}
-        ]
-    # Do not remove(https://github.com/flutter/flutter/issues/144644)
-    # Scheduler will fail to get the platform
-    drone_dimensions:
-      - os=Linux
-
-  - name: Linux linux_host_desktop_engine
-    recipe: engine_v2/engine_v2
-    timeout: 120
-    properties:
-      add_recipes_cq: "true"
-      release_build: "true"
-      config_name: linux_host_desktop_engine
-    # Do not remove(https://github.com/flutter/flutter/issues/144644)
-    # Scheduler will fail to get the platform
-    drone_dimensions:
-      - os=Linux
-    dimensions:
-      # This is needed so that orchestrators that only spawn subbuilds are not
-      # assigned to the large 32 core workers when doing release builds.
-      # For more details see the issue
-      # at https://github.com/flutter/flutter/issues/152186.
-      cores: "8"
-
-  - name: Linux linux_android_aot_engine
-    recipe: engine_v2/engine_v2
-    timeout: 120
-    properties:
-      add_recipes_cq: "true"
-      release_build: "true"
-      config_name: linux_android_aot_engine
-    # Do not remove(https://github.com/flutter/flutter/issues/144644)
-    # Scheduler will fail to get the platform
-    drone_dimensions:
-      - os=Linux
-    dimensions:
-      # This is needed so that orchestrators that only spawn subbuilds are not
-      # assigned to the large 32 core workers when doing release builds.
-      # For more details see the issue
-      # at https://github.com/flutter/flutter/issues/152186.
-      cores: "8"
-
-  - name: Linux linux_android_aot_engine_ddm
-    recipe: engine_v2/engine_v2
-    timeout: 120
-    enabled_branches:
-      # Don't run this on release branches
-      - master
-    properties:
-      release_build: "true"
-      config_name: linux_android_aot_engine_ddm
-    # Do not remove(https://github.com/flutter/flutter/issues/144644)
-    # Scheduler will fail to get the platform
-    drone_dimensions:
-      - os=Linux
-    dimensions:
-      # This is needed so that orchestrators that only spawn subbuilds are not
-      # assigned to the large 32 core workers when doing release builds.
-      # For more details see the issue
-      # at https://github.com/flutter/flutter/issues/152186.
-      cores: "8"
-
-
->>>>>>> 1b9502b0
   - name: Linux linux_android_debug_engine
     recipe: engine_v2/engine_v2
     timeout: 120
@@ -295,119 +55,6 @@
       # at https://github.com/flutter/flutter/issues/152186.
       cores: "8"
 
-<<<<<<< HEAD
-=======
-  - name: Linux linux_android_debug_engine_ddm
-    recipe: engine_v2/engine_v2
-    timeout: 120
-    enabled_branches:
-      # Don't run this on release branches
-      - master
-    properties:
-      release_build: "true"
-      config_name: linux_android_debug_engine_ddm
-    # Do not remove(https://github.com/flutter/flutter/issues/144644)
-    # Scheduler will fail to get the platform
-    drone_dimensions:
-      - os=Linux
-    dimensions:
-      # This is needed so that orchestrators that only spawn subbuilds are not
-      # assigned to the large 32 core workers when doing release builds.
-      # For more details see the issue
-      # at https://github.com/flutter/flutter/issues/152186.
-      cores: "8"
-
-  - name: Linux linux_license
-    recipe: engine_v2/builder
-    timeout: 120
-    properties:
-      add_recipes_cq: "true"
-      config_name: linux_license
-      clobber: "true"
-
-  - name: Linux linux_web_engine
-    recipe: engine_v2/engine_v2
-    timeout: 120
-    properties:
-      release_build: "true"
-      config_name: linux_web_engine_build
-    # Do not remove(https://github.com/flutter/flutter/issues/144644)
-    # Scheduler will fail to get the platform
-    drone_dimensions:
-      - os=Linux
-    dimensions:
-      # This is needed so that orchestrators that only spawn subbuilds are not
-      # assigned to the large 32 core workers when doing release builds.
-      # For more details see the issue
-      # at https://github.com/flutter/flutter/issues/152186.
-      cores: "8"
-
-  - name: Linux linux_web_engine_tests
-    recipe: engine_v2/engine_v2
-    timeout: 120
-    properties:
-      config_name: linux_web_engine_test
-    # Do not remove(https://github.com/flutter/flutter/issues/144644)
-    # Scheduler will fail to get the platform
-    drone_dimensions:
-      - os=Linux
-    dimensions:
-      # This is needed so that orchestrators that only spawn subbuilds are not
-      # assigned to the large 32 core workers when doing release builds.
-      # For more details see the issue
-      # at https://github.com/flutter/flutter/issues/152186.
-      cores: "8"
-
-  - name: Linux clangd
-    recipe: engine_v2/builder
-    properties:
-      config_name: linux_clangd
-
-  - name: Linux linux_unopt
-    recipe: engine_v2/engine_v2
-    timeout: 120
-    properties:
-      config_name: linux_unopt
-
-  - name: Linux mac_android_aot_engine
-    recipe: engine_v2/engine_v2
-    timeout: 240
-    properties:
-      add_recipes_cq: "true"
-      release_build: "true"
-      config_name: mac_android_aot_engine
-    # Do not remove(https://github.com/flutter/flutter/issues/144644)
-    # Scheduler will fail to get the platform
-    drone_dimensions:
-      - os=Linux
-    dimensions:
-      # This is needed so that orchestrators that only spawn subbuilds are not
-      # assigned to the large 32 core workers when doing release builds.
-      # For more details see the issue
-      # at https://github.com/flutter/flutter/issues/152186.
-      cores: "8"
-
-  - name: Linux mac_clang_tidy
-    recipe: engine_v2/engine_v2
-    timeout: 120
-    properties:
-      config_name: mac_clang_tidy
-    runIf:
-      - DEPS
-      - engine/src/flutter/.ci.yaml
-      - "engine/src/flutter/**.(h|c|cc|fbs|frag|vert|m|mm)"
-    # Do not remove(https://github.com/flutter/flutter/issues/144644)
-    # Scheduler will fail to get the platform
-    drone_dimensions:
-      - os=Linux
-    dimensions:
-      # This is needed so that orchestrators that only spawn subbuilds are not
-      # assigned to the large 32 core workers when doing release builds.
-      # For more details see the issue
-      # at https://github.com/flutter/flutter/issues/152186.
-      cores: "8"
-
->>>>>>> 1b9502b0
   - name: Mac mac_host_engine
     recipe: engine_v2/engine_v2
     timeout: 240
@@ -439,83 +86,5 @@
     # Do not remove(https://github.com/flutter/flutter/issues/144644)
     # Scheduler will fail to get the platform
     drone_dimensions:
-<<<<<<< HEAD
-      - os=Mac-14
-      - cpu=x86
-=======
       - os=Mac-14|Mac-15.5
-      - cpu=x86
-
-  - name: Mac mac_ios_engine_ddm
-    recipe: engine_v2/engine_v2
-    bringup: true
-    timeout: 240
-    enabled_branches:
-      # Don't run this on release branches
-      - master
-    backfill: false
-    properties:
-      add_recipes_cq: "true"
-      config_name: mac_ios_engine_ddm
-      $flutter/osx_sdk : >-
-        {
-          "sdk_version": "16c5032a"
-        }
-    # Do not remove(https://github.com/flutter/flutter/issues/144644)
-    # Scheduler will fail to get the platform
-    drone_dimensions:
-      - os=Mac-14|Mac-15.5
-      - cpu=x86
-
-  - name: Linux windows_android_aot_engine
-    recipe: engine_v2/engine_v2
-    timeout: 120
-    properties:
-      add_recipes_cq: "true"
-      release_build: "true"
-      config_name: windows_android_aot_engine
-    # Do not remove(https://github.com/flutter/flutter/issues/144644)
-    # Scheduler will fail to get the platform
-    drone_dimensions:
-      - os=Linux
-
-  - name: Linux windows_host_engine
-    recipe: engine_v2/engine_v2
-    timeout: 120
-    properties:
-      add_recipes_cq: "true"
-      release_build: "true"
-      config_name: windows_host_engine
-    # Do not remove(https://github.com/flutter/flutter/issues/144644)
-    # Scheduler will fail to get the platform
-    drone_dimensions:
-      - os=Linux
-
-  - name: Windows windows_host_engine_test
-    recipe: engine_v2/engine_v2
-    timeout: 120
-    properties:
-      config_name: windows_host_engine_test
-    # Do not remove(https://github.com/flutter/flutter/issues/144644)
-    # Scheduler will fail to get the platform
-    drone_dimensions:
-      - os=Windows
-
-  - name: Windows windows_arm_host_engine
-    recipe: engine_v2/engine_v2
-    timeout: 120
-    enabled_branches:
-      # Don't run this on release branches
-      - master
-    properties:
-      add_recipes_cq: "true"
-      config_name: windows_arm_host_engine
-    drone_dimensions:
-      - os=Windows
-
-  - name: Windows windows_unopt
-    recipe: engine_v2/builder
-    timeout: 120
-    properties:
-      config_name: windows_unopt
->>>>>>> 1b9502b0
+      - cpu=x86