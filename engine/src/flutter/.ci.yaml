--- conflicted
+++ resolved
@@ -6,20 +6,13 @@
   mac:
     properties:
       device_type: none
-<<<<<<< HEAD
-      os: Mac-15.5
-=======
       os: Mac-14|Mac-15
->>>>>>> 5b78ecca
       $flutter/osx_sdk : >-
         {
           "sdk_version": "16f6"
         }
 
 targets:
-<<<<<<< HEAD
-  # Confusingly, this target builds and uploads flutter_patched_sdk, which is required.
-=======
   - name: Linux local_engine_builds
     enabled_branches:
       - master
@@ -184,7 +177,6 @@
       # at https://github.com/flutter/flutter/issues/152186.
       cores: "8"
 
->>>>>>> 5b78ecca
   - name: Linux linux_host_engine
     recipe: engine_v2/engine_v2
     timeout: 120
@@ -207,9 +199,6 @@
       # at https://github.com/flutter/flutter/issues/152186.
       cores: "8"
 
-<<<<<<< HEAD
-  # Confusingly, this target builds and uploads sky_engine, which is required.
-=======
   - name: Linux linux_host_engine_test
     recipe: engine_v2/engine_v2
     timeout: 120
@@ -281,7 +270,6 @@
       cores: "8"
 
 
->>>>>>> 5b78ecca
   - name: Linux linux_android_debug_engine
     recipe: engine_v2/engine_v2
     timeout: 120
@@ -300,8 +288,6 @@
       # at https://github.com/flutter/flutter/issues/152186.
       cores: "8"
 
-<<<<<<< HEAD
-=======
   - name: Linux linux_android_debug_engine_ddm
     recipe: engine_v2/engine_v2
     timeout: 120
@@ -412,7 +398,6 @@
       # at https://github.com/flutter/flutter/issues/152186.
       cores: "8"
 
->>>>>>> 5b78ecca
   - name: Mac mac_host_engine
     recipe: engine_v2/engine_v2
     timeout: 240
@@ -428,9 +413,6 @@
     # Do not remove(https://github.com/flutter/flutter/issues/144644)
     # Scheduler will fail to get the platform
     drone_dimensions:
-<<<<<<< HEAD
-      - os=Mac-15.5
-=======
       - os=Mac-14|Mac-15
 
   - name: Mac clangd
@@ -445,7 +427,6 @@
       config_name: mac_unopt
       add_recipes_cq: "true"
     timeout: 120
->>>>>>> 5b78ecca
 
   - name: Mac mac_ios_engine
     recipe: engine_v2/engine_v2
@@ -461,10 +442,6 @@
     # Do not remove(https://github.com/flutter/flutter/issues/144644)
     # Scheduler will fail to get the platform
     drone_dimensions:
-<<<<<<< HEAD
-      - os=Mac-15.5
-      - cpu=x86
-=======
       - os=Mac-14|Mac-15
       - cpu=x86
 
@@ -566,5 +543,4 @@
       # assigned to the large 32 core workers when doing release builds.
       # For more details see the issue
       # at https://github.com/flutter/flutter/issues/152186.
-      cores: "8"
->>>>>>> 5b78ecca
+      cores: "8"