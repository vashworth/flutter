--- conflicted
+++ resolved
@@ -4,11 +4,7 @@
             "cas_archive": false,
             "drone_dimensions": [
                 "device_type=none",
-<<<<<<< HEAD
-                "os=Mac-15.5",
-=======
-                "os=Mac-14|Mac-15",
->>>>>>> 5b78ecca
+                "os=Mac-14|Mac-15",
                 "cpu=arm64"
             ],
             "gclient_variables": {
@@ -61,11 +57,7 @@
             "cas_archive": false,
             "drone_dimensions": [
                 "device_type=none",
-<<<<<<< HEAD
-                "os=Mac-15.5",
-=======
-                "os=Mac-14|Mac-15",
->>>>>>> 5b78ecca
+                "os=Mac-14|Mac-15",
                 "cpu=arm64"
             ],
             "gclient_variables": {
@@ -116,11 +108,7 @@
             "cas_archive": false,
             "drone_dimensions": [
                 "device_type=none",
-<<<<<<< HEAD
-                "os=Mac-15.5",
-=======
-                "os=Mac-14|Mac-15",
->>>>>>> 5b78ecca
+                "os=Mac-14|Mac-15",
                 "cpu=arm64"
             ],
             "gclient_variables": {
@@ -228,11 +216,7 @@
             ],
             "drone_dimensions": [
                 "device_type=none",
-<<<<<<< HEAD
-                "os=Mac-15.5",
-=======
-                "os=Mac-14|Mac-15",
->>>>>>> 5b78ecca
+                "os=Mac-14|Mac-15",
                 "cpu=arm64"
             ],
             "gclient_variables": {
@@ -291,11 +275,7 @@
             },
             "drone_dimensions": [
                 "device_type=none",
-<<<<<<< HEAD
-                "os=Mac-15.5",
-=======
-                "os=Mac-14|Mac-15",
->>>>>>> 5b78ecca
+                "os=Mac-14|Mac-15",
                 "cpu=x86"
             ],
             "gclient_variables": {
@@ -352,11 +332,7 @@
             "cas_archive": false,
             "drone_dimensions": [
                 "device_type=none",
-<<<<<<< HEAD
-                "os=Mac-15.5",
-=======
-                "os=Mac-14|Mac-15",
->>>>>>> 5b78ecca
+                "os=Mac-14|Mac-15",
                 "cpu=arm64"
             ],
             "gclient_variables": {
@@ -424,11 +400,7 @@
             },
             "drone_dimensions": [
                 "device_type=none",
-<<<<<<< HEAD
-                "os=Mac-15.5",
-=======
-                "os=Mac-14|Mac-15",
->>>>>>> 5b78ecca
+                "os=Mac-14|Mac-15",
                 "cpu=arm64"
             ],
             "gclient_variables": {
@@ -496,11 +468,7 @@
             },
             "drone_dimensions": [
                 "device_type=none",
-<<<<<<< HEAD
-                "os=Mac-15.5",
-=======
-                "os=Mac-14|Mac-15",
->>>>>>> 5b78ecca
+                "os=Mac-14|Mac-15",
                 "cpu=arm64"
             ],
             "gclient_variables": {
