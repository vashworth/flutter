--- conflicted
+++ resolved
@@ -25,11 +25,7 @@
             ],
             "drone_dimensions": [
                 "device_type=none",
-<<<<<<< HEAD
-                "os=Mac-15.5",
-=======
-                "os=Mac-14|Mac-15",
->>>>>>> 5b78ecca
+                "os=Mac-14|Mac-15",
                 "cpu=x86"
             ],
             "gclient_variables": {
@@ -87,11 +83,7 @@
             ],
             "drone_dimensions": [
                 "device_type=none",
-<<<<<<< HEAD
-                "os=Mac-15.5",
-=======
-                "os=Mac-14|Mac-15",
->>>>>>> 5b78ecca
+                "os=Mac-14|Mac-15",
                 "cpu=x86"
             ],
             "gclient_variables": {
@@ -151,11 +143,7 @@
             ],
             "drone_dimensions": [
                 "device_type=none",
-<<<<<<< HEAD
-                "os=Mac-15.5",
-=======
-                "os=Mac-14|Mac-15",
->>>>>>> 5b78ecca
+                "os=Mac-14|Mac-15",
                 "cpu=x86"
             ],
             "gclient_variables": {
@@ -215,11 +203,7 @@
             ],
             "drone_dimensions": [
                 "device_type=none",
-<<<<<<< HEAD
-                "os=Mac-15.5",
-=======
-                "os=Mac-14|Mac-15",
->>>>>>> 5b78ecca
+                "os=Mac-14|Mac-15",
                 "cpu=x86"
             ],
             "gclient_variables": {
@@ -277,11 +261,7 @@
             ],
             "drone_dimensions": [
                 "device_type=none",
-<<<<<<< HEAD
-                "os=Mac-15.5",
-=======
-                "os=Mac-14|Mac-15",
->>>>>>> 5b78ecca
+                "os=Mac-14|Mac-15",
                 "cpu=x86"
             ],
             "gclient_variables": {
@@ -341,11 +321,7 @@
             ],
             "drone_dimensions": [
                 "device_type=none",
-<<<<<<< HEAD
-                "os=Mac-15.5",
-=======
-                "os=Mac-14|Mac-15",
->>>>>>> 5b78ecca
+                "os=Mac-14|Mac-15",
                 "cpu=x86"
             ],
             "gclient_variables": {
