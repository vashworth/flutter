--- conflicted
+++ resolved
@@ -3,11 +3,7 @@
     {
       "cas_archive": false,
       "drone_dimensions": [
-<<<<<<< HEAD
-        "os=Mac-15.5",
-=======
-        "os=Mac-14|Mac-15",
->>>>>>> 5b78ecca
+        "os=Mac-14|Mac-15",
         "device_type=none"
       ],
       "gclient_variables": {
@@ -40,11 +36,7 @@
     {
       "cas_archive": false,
       "drone_dimensions": [
-<<<<<<< HEAD
-        "os=Mac-15.5",
-=======
-        "os=Mac-14|Mac-15",
->>>>>>> 5b78ecca
+        "os=Mac-14|Mac-15",
         "device_type=none"
       ],
       "gclient_variables": {
@@ -78,11 +70,7 @@
     {
       "cas_archive": false,
       "drone_dimensions": [
-<<<<<<< HEAD
-        "os=Mac-15.5",
-=======
-        "os=Mac-14|Mac-15",
->>>>>>> 5b78ecca
+        "os=Mac-14|Mac-15",
         "device_type=none"
       ],
       "gclient_variables": {
@@ -115,11 +103,7 @@
     {
       "cas_archive": false,
       "drone_dimensions": [
-<<<<<<< HEAD
-        "os=Mac-15.5",
-=======
-        "os=Mac-14|Mac-15",
->>>>>>> 5b78ecca
+        "os=Mac-14|Mac-15",
         "device_type=none"
       ],
       "gclient_variables": {
@@ -152,11 +136,7 @@
     {
       "cas_archive": false,
       "drone_dimensions": [
-<<<<<<< HEAD
-        "os=Mac-15.5",
-=======
-        "os=Mac-14|Mac-15",
->>>>>>> 5b78ecca
+        "os=Mac-14|Mac-15",
         "device_type=none"
       ],
       "gclient_variables": {
@@ -190,11 +170,7 @@
     {
       "cas_archive": false,
       "drone_dimensions": [
-<<<<<<< HEAD
-        "os=Mac-15.5",
-=======
-        "os=Mac-14|Mac-15",
->>>>>>> 5b78ecca
+        "os=Mac-14|Mac-15",
         "device_type=none"
       ],
       "gclient_variables": {
@@ -230,11 +206,7 @@
     {
       "cas_archive": false,
       "drone_dimensions": [
-<<<<<<< HEAD
-        "os=Mac-15.5",
-=======
-        "os=Mac-14|Mac-15",
->>>>>>> 5b78ecca
+        "os=Mac-14|Mac-15",
         "device_type=none"
       ],
       "gclient_variables": {
@@ -372,11 +344,7 @@
     {
       "cas_archive": false,
       "drone_dimensions": [
-<<<<<<< HEAD
-        "os=Mac-15.5",
-=======
-        "os=Mac-14|Mac-15",
->>>>>>> 5b78ecca
+        "os=Mac-14|Mac-15",
         "device_type=none"
       ],
       "gclient_variables": {
@@ -409,11 +377,7 @@
     {
       "cas_archive": false,
       "drone_dimensions": [
-<<<<<<< HEAD
-        "os=Mac-15.5",
-=======
-        "os=Mac-14|Mac-15",
->>>>>>> 5b78ecca
+        "os=Mac-14|Mac-15",
         "device_type=none"
       ],
       "gclient_variables": {
@@ -446,11 +410,7 @@
     {
       "cas_archive": false,
       "drone_dimensions": [
-<<<<<<< HEAD
-        "os=Mac-15.5",
-=======
-        "os=Mac-14|Mac-15",
->>>>>>> 5b78ecca
+        "os=Mac-14|Mac-15",
         "device_type=none"
       ],
       "gclient_variables": {
@@ -534,11 +494,7 @@
     {
       "cas_archive": false,
       "drone_dimensions": [
-<<<<<<< HEAD
-        "os=Mac-15.5",
-=======
-        "os=Mac-14|Mac-15",
->>>>>>> 5b78ecca
+        "os=Mac-14|Mac-15",
         "device_type=none"
       ],
       "gclient_variables": {
@@ -622,11 +578,7 @@
     {
       "cas_archive": false,
       "drone_dimensions": [
-<<<<<<< HEAD
-        "os=Mac-15.5",
-=======
-        "os=Mac-14|Mac-15",
->>>>>>> 5b78ecca
+        "os=Mac-14|Mac-15",
         "device_type=none"
       ],
       "gclient_variables": {
@@ -658,11 +610,7 @@
     {
       "cas_archive": false,
       "drone_dimensions": [
-<<<<<<< HEAD
-        "os=Mac-15.5",
-=======
-        "os=Mac-14|Mac-15",
->>>>>>> 5b78ecca
+        "os=Mac-14|Mac-15",
         "device_type=none"
       ],
       "gclient_variables": {
@@ -695,11 +643,7 @@
     {
       "cas_archive": false,
       "drone_dimensions": [
-<<<<<<< HEAD
-        "os=Mac-15.5",
-=======
-        "os=Mac-14|Mac-15",
->>>>>>> 5b78ecca
+        "os=Mac-14|Mac-15",
         "device_type=none"
       ],
       "gclient_variables": {
@@ -732,11 +676,7 @@
     {
       "cas_archive": false,
       "drone_dimensions": [
-<<<<<<< HEAD
-        "os=Mac-15.5",
-=======
-        "os=Mac-14|Mac-15",
->>>>>>> 5b78ecca
+        "os=Mac-14|Mac-15",
         "device_type=none"
       ],
       "gclient_variables": {
@@ -875,11 +815,7 @@
     {
       "cas_archive": false,
       "drone_dimensions": [
-<<<<<<< HEAD
-        "os=Mac-15.5",
-=======
-        "os=Mac-14|Mac-15",
->>>>>>> 5b78ecca
+        "os=Mac-14|Mac-15",
         "device_type=none"
       ],
       "gclient_variables": {
@@ -963,11 +899,7 @@
     {
       "cas_archive": false,
       "drone_dimensions": [
-<<<<<<< HEAD
-        "os=Mac-15.5",
-=======
-        "os=Mac-14|Mac-15",
->>>>>>> 5b78ecca
+        "os=Mac-14|Mac-15",
         "device_type=none"
       ],
       "gclient_variables": {
@@ -1105,11 +1037,7 @@
       "name": "macos/wasm_release",
       "drone_dimensions": [
         "device_type=none",
-<<<<<<< HEAD
-        "os=Mac-15.5"
-=======
         "os=Mac-14|Mac-15"
->>>>>>> 5b78ecca
       ],
       "gclient_variables": {
         "download_android_deps": false,
@@ -1139,11 +1067,7 @@
       "name": "macos/wasm_debug_unopt",
       "drone_dimensions": [
         "device_type=none",
-<<<<<<< HEAD
-        "os=Mac-15.5"
-=======
         "os=Mac-14|Mac-15"
->>>>>>> 5b78ecca
       ],
       "gclient_variables": {
         "download_android_deps": false,
