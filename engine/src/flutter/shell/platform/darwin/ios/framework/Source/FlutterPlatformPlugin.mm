--- conflicted
+++ resolved
@@ -243,14 +243,6 @@
 }
 
 - (void)playSystemSound:(NSString*)soundType {
-<<<<<<< HEAD
-  FML_LOG(ERROR) << "PLAY SOUND";
-  // if ([soundType isEqualToString:@"SystemSoundType.click"]) {
-  // All feedback types are specific to Android and are treated as equal on
-  // iOS.
-  AudioServicesPlaySystemSound(kKeyPressClickSoundId);
-  // }
-=======
   if ([soundType isEqualToString:@"SystemSoundType.click"]) {
     // All feedback types are specific to Android and are treated as equal on
     // iOS.
@@ -258,7 +250,6 @@
   } else if ([soundType isEqualToString:@"SystemSoundType.tick"]) {
     AudioServicesPlaySystemSound(kWheelsOfTimeSoundId);
   }
->>>>>>> c2da7291
 }
 
 - (void)vibrateHapticFeedback:(NSString*)feedbackType {
