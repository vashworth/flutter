// Copyright 2014 The Flutter Authors. All rights reserved.
// Use of this source code is governed by a BSD-style license that can be
// found in the LICENSE file.

import 'dart:io';

void main(List<String> arguments) {
  File? scriptOutputStreamFile;
  final String? scriptOutputStreamFileEnv = Platform.environment['SCRIPT_OUTPUT_STREAM_FILE'];
  if (scriptOutputStreamFileEnv != null && scriptOutputStreamFileEnv.isNotEmpty) {
    scriptOutputStreamFile = File(scriptOutputStreamFileEnv);
  }
  Context(
    arguments: arguments,
    environment: Platform.environment,
    scriptOutputStreamFile: scriptOutputStreamFile,
  ).run();
}

/// Container for script arguments and environment variables.
///
/// All interactions with the platform are broken into individual methods that
/// can be overridden in tests.
class Context {
  Context({
    required this.arguments,
    required this.environment,
    File? scriptOutputStreamFile,
  }) {
    if (scriptOutputStreamFile != null) {
      scriptOutputStream = scriptOutputStreamFile.openSync(mode: FileMode.write);
    }
  }

  final Map<String, String> environment;
  final List<String> arguments;
  RandomAccessFile? scriptOutputStream;

  void run() {
    if (arguments.isEmpty) {
      // Named entry points were introduced in Flutter v0.0.7.
      stderr.write(
          'error: Your Xcode project is incompatible with this version of Flutter. '
          'Run "rm -rf ios/Runner.xcodeproj" and "flutter create ." to regenerate.\n');
      exit(-1);
    }

    final String subCommand = arguments.first;
    echo('Executing command: $subCommand\n');
    switch (subCommand) {
      case 'build':
        buildApp();
      case 'thin':
        // No-op, thinning is handled during the bundle asset assemble build target.
        break;
      case 'embed':
        embedFlutterFrameworks();
      case 'embed_and_thin':
        // Thinning is handled during the bundle asset assemble build target, so just embed.
        embedFlutterFrameworks();
      case 'test_vm_service_bonjour_service':
        // Exposed for integration testing only.
        addVmServiceBonjourService();
    }

    // build
    // embed_and_thin
  }

  bool existsFile(String path) {
    final File file = File(path);
    return file.existsSync();
  }

  /// Run given command in a synchronous subprocess.
  ///
  /// Will throw [Exception] if the exit code is not 0.
  ProcessResult runSync(
    String bin,
    List<String> args, {
    bool verbose = false,
    bool allowFail = false,
    String? workingDirectory,
  }) {
    if (verbose) {
      print('♦ $bin ${args.join(' ')}');
    }
    final ProcessResult result = Process.runSync(
      bin,
      args,
      workingDirectory: workingDirectory,
    );
    if (verbose) {
      print((result.stdout as String).trim());
    }
    final String resultStderr = result.stderr.toString().trim();
    if (resultStderr.isNotEmpty) {
      final StringBuffer errorOutput = StringBuffer();
      if (result.exitCode != 0) {
        // "error:" prefix makes this show up as an Xcode compilation error.
        errorOutput.write('error: ');
      }
      errorOutput.write(resultStderr);
      echoError(errorOutput.toString());
    }
    if (!allowFail && result.exitCode != 0) {
      throw Exception(
        'Command "$bin ${args.join(' ')}" exited with code ${result.exitCode}',
      );
    }
    return result;
  }

  /// Log message to stderr.
  void echoError(String message) {
    stderr.writeln(message);
  }

  /// Log message to stdout.
  void echo(String message) {
    stdout.write(message);
  }

  /// Exit the application with the given exit code.
  ///
  /// Exists to allow overriding in tests.
  Never exitApp(int code) {
    exit(code);
  }

  /// Return value from environment if it exists, else throw [Exception].
  String environmentEnsure(String key) {
    final String? value = environment[key];
    if (value == null) {
      throw Exception(
        'Expected the environment variable "$key" to exist, but it was not found',
      );
    }
    return value;
  }

  // When provided with a pipe by the host Flutter build process, output to the
  // pipe goes to stdout of the Flutter build process directly.
  void streamOutput(String output) {
    scriptOutputStream?.writeStringSync('$output\n');
  }

  String parseFlutterBuildMode() {
    // Use FLUTTER_BUILD_MODE if it's set, otherwise use the Xcode build configuration name
    // This means that if someone wants to use an Xcode build config other than Debug/Profile/Release,
    // they _must_ set FLUTTER_BUILD_MODE so we know what type of artifact to build.
    final String? buildMode = (environment['FLUTTER_BUILD_MODE'] ?? environment['CONFIGURATION'])?.toLowerCase();

    if (buildMode != null) {
      if (buildMode.contains('release')) {
        return 'release';
      }
      if (buildMode.contains('profile')) {
        return 'profile';
      }
      if (buildMode.contains('debug')) {
        return 'debug';
      }
    }
    echoError('========================================================================');
    echoError('ERROR: Unknown FLUTTER_BUILD_MODE: $buildMode.');
    echoError("Valid values are 'Debug', 'Profile', or 'Release' (case insensitive).");
    echoError('This is controlled by the FLUTTER_BUILD_MODE environment variable.');
    echoError('If that is not set, the CONFIGURATION environment variable is used.');
    echoError('');
    echoError('You can fix this by either adding an appropriately named build');
    echoError('configuration, or adding an appropriate value for FLUTTER_BUILD_MODE to the');
    echoError('.xcconfig file for the current build configuration (${environment['CONFIGURATION']}).');
    echoError('========================================================================');
    exitApp(-1);
  }

  /// Copies all files from [source] to [destination].
  ///
  /// Does not copy `.DS_Store`.
  ///
  /// If [delete], delete extraneous files from [destination].
  void runRsync(
    String source,
    String destination, {
    List<String> extraArgs = const <String>[],
    bool delete = false,
  }) {
    runSync(
      'rsync',
      <String>[
        '-8', // Avoid mangling filenames with encodings that do not match the current locale.
        '-av',
        if (delete) '--delete',
        '--filter',
        '- .DS_Store',
        ...extraArgs,
        source,
        destination,
      ],
    );
  }

  // Adds the App.framework as an embedded binary and the flutter_assets as
  // resources.
  void embedFlutterFrameworks() {
    // Embed App.framework from Flutter into the app (after creating the Frameworks directory
    // if it doesn't already exist).

    final String xcodeFrameworksDir = '${environment['TARGET_BUILD_DIR']}/${environment['FRAMEWORKS_FOLDER_PATH']}';
    echo('Make directory: $xcodeFrameworksDir\n');
    runSync(
      'mkdir',
      <String>[
        '-p',
        '--',
        xcodeFrameworksDir,
      ]
    );
<<<<<<< HEAD

    echo('Copy ${environment['BUILT_PRODUCTS_DIR']}/App.framework to $xcodeFrameworksDir\n');
    runSync(
      'rsync',
      <String>[
        '-8', // Avoid mangling filenames with encodings that do not match the current locale.
        '-av',
        '--delete',
        '--filter',
        '- .DS_Store',
        '${environment['BUILT_PRODUCTS_DIR']}/App.framework',
        xcodeFrameworksDir,
      ],
=======
    runRsync(
      delete: true,
      '${environment['BUILT_PRODUCTS_DIR']}/App.framework',
      xcodeFrameworksDir,
>>>>>>> afc39160
    );

    // Embed the actual Flutter.framework that the Flutter app expects to run against,
    // which could be a local build or an arch/type specific build.
<<<<<<< HEAD
    echo('Copy ${environment['BUILT_PRODUCTS_DIR']}/Flutter.framework to $xcodeFrameworksDir\n');
    runSync(
      'rsync',
      <String>[
        '-av',
        '--delete',
        '--filter',
        '- .DS_Store',
        '${environment['BUILT_PRODUCTS_DIR']}/Flutter.framework',
        '$xcodeFrameworksDir/',
      ],
=======
    runRsync(
      delete: true,
      '${environment['BUILT_PRODUCTS_DIR']}/Flutter.framework',
      '$xcodeFrameworksDir/',
>>>>>>> afc39160
    );

    // Copy the native assets. These do not have to be codesigned here because,
    // they are already codesigned in buildNativeAssetsMacOS.
    final String sourceRoot = environment['SOURCE_ROOT'] ?? '';
    String projectPath = '$sourceRoot/..';
    if (environment['FLUTTER_APPLICATION_PATH'] != null) {
      projectPath = environment['FLUTTER_APPLICATION_PATH']!;
    }
    final String flutterBuildDir = environment['FLUTTER_BUILD_DIR']!;
    final String nativeAssetsPath = '$projectPath/$flutterBuildDir/native_assets/ios/';
    final bool verbose = (environment['VERBOSE_SCRIPT_LOGGING'] ?? '').isNotEmpty;
    if (Directory(nativeAssetsPath).existsSync()) {
      if (verbose) {
        print('♦ Copying native assets from $nativeAssetsPath.');
      }
      runRsync(
        extraArgs: <String>[
          '--filter',
          '- native_assets.yaml',
        ],
        nativeAssetsPath,
        xcodeFrameworksDir,
      );
    } else if (verbose) {
      print("♦ No native assets to bundle. $nativeAssetsPath doesn't exist.");
    }

    addVmServiceBonjourService();
  }

  // Add the vmService publisher Bonjour service to the produced app bundle Info.plist.
  void addVmServiceBonjourService() {
    final String buildMode = parseFlutterBuildMode();

    // Debug and profile only.
    if (buildMode == 'release') {
      return;
    }

    String? builtProductsPlist;
    if (environment['INFOPLIST_PREPROCESS'] == 'YES' && environment['TARGET_TEMP_DIR'] != '') {
      builtProductsPlist = '${environment['TARGET_TEMP_DIR']}/Preprocessed-Info.plist';
    } else {
      builtProductsPlist = '${environment['BUILT_PRODUCTS_DIR'] ?? ''}/${environment['INFOPLIST_PATH'] ?? ''}';
      // BUILT_PRODUCTS_DIR = /Users/vashworth/Development/examples/flutter/plugins/prototype/build/ios/Debug-iphonesimulator
      // INFOPLIST_PATH = Runner.app/Info.plist
    }

    echo('Updating Plist: $builtProductsPlist');

    if (!existsFile(builtProductsPlist)) {
      // Very occasionally Xcode hasn't created an Info.plist when this runs.
      // The file will be present on re-run.
      echo(
        '${environment['INFOPLIST_PATH'] ?? ''} does not exist. Skipping '
        '_dartVmService._tcp NSBonjourServices insertion. Try re-building to '
        'enable "flutter attach".');
      return;
    }

    // If there are already NSBonjourServices specified by the app (uncommon),
    // insert the vmService service name to the existing list.
    ProcessResult result = runSync(
      'plutil',
      <String>[
        '-extract',
        'NSBonjourServices',
        'xml1',
        '-o',
        '-',
        builtProductsPlist,
      ],
      allowFail: true,
    );
    if (result.exitCode == 0) {
      runSync(
        'plutil',
        <String>[
          '-insert',
          'NSBonjourServices.0',
          '-string',
          '_dartVmService._tcp',
          builtProductsPlist,
        ],
      );
    } else {
      // Otherwise, add the NSBonjourServices key and vmService service name.
      runSync(
        'plutil',
        <String>[
          '-insert',
          'NSBonjourServices',
          '-json',
          '["_dartVmService._tcp"]',
          builtProductsPlist,
        ],
      );
      //fi
    }

    // Don't override the local network description the Flutter app developer
    // specified (uncommon). This text will appear below the "Your app would
    // like to find and connect to devices on your local network" permissions
    // popup.
    result = runSync(
      'plutil',
      <String>[
        '-extract',
        'NSLocalNetworkUsageDescription',
        'xml1',
        '-o',
        '-',
        builtProductsPlist,
      ],
      allowFail: true,
    );
    if (result.exitCode != 0) {
      runSync(
        'plutil',
        <String>[
          '-insert',
          'NSLocalNetworkUsageDescription',
          '-string',
          'Allow Flutter tools on your computer to connect and debug your application. This prompt will not appear on release builds.',
          builtProductsPlist,
        ],
      );
    }
  }

  void buildApp() {
    final bool verbose = environment['VERBOSE_SCRIPT_LOGGING'] != null && environment['VERBOSE_SCRIPT_LOGGING'] != '';
    final String sourceRoot = environment['SOURCE_ROOT'] ?? '';
    String projectPath = '$sourceRoot/..';
    if (environment['FLUTTER_APPLICATION_PATH'] != null) {
      projectPath = environment['FLUTTER_APPLICATION_PATH']!;
    }

    String targetPath = 'lib/main.dart';
    if (environment['FLUTTER_TARGET'] != null) {
      targetPath = environment['FLUTTER_TARGET']!;
    }

    final String buildMode = parseFlutterBuildMode();

    // Warn the user if not archiving (ACTION=install) in release mode.
    final String? action = environment['ACTION'];
    if (action == 'install' && buildMode != 'release') {
      echo(
        'warning: Flutter archive not built in Release mode. Ensure '
        'FLUTTER_BUILD_MODE is set to release or run "flutter build ios '
        '--release", then re-run Archive from Xcode.',
      );
    }

    final List<String> flutterArgs = <String>[];

    if (verbose) {
      flutterArgs.add('--verbose');
    }

    if (environment['FLUTTER_ENGINE'] != null && environment['FLUTTER_ENGINE']!.isNotEmpty) {
      flutterArgs.add('--local-engine-src-path=${environment['FLUTTER_ENGINE']}');
    }

    if (environment['LOCAL_ENGINE'] != null && environment['LOCAL_ENGINE']!.isNotEmpty) {
      flutterArgs.add('--local-engine=${environment['LOCAL_ENGINE']}');
    }

    if (environment['LOCAL_ENGINE_HOST'] != null && environment['LOCAL_ENGINE_HOST']!.isNotEmpty) {
      flutterArgs.add('--local-engine-host=${environment['LOCAL_ENGINE_HOST']}');
    }

    flutterArgs.addAll(<String>[
      'assemble',
      '--no-version-check',
      '--output=${environment['BUILT_PRODUCTS_DIR'] ?? ''}/',
      '-dTargetPlatform=ios',
      '-dTargetFile=$targetPath',
      '-dBuildMode=$buildMode',
      '-dIosArchs=${environment['ARCHS'] ?? ''}',
      '-dSdkRoot=${environment['SDKROOT'] ?? ''}',
      '-dSplitDebugInfo=${environment['SPLIT_DEBUG_INFO'] ?? ''}',
      '-dTreeShakeIcons=${environment['TREE_SHAKE_ICONS'] ?? ''}',
      '-dTrackWidgetCreation=${environment['TRACK_WIDGET_CREATION'] ?? ''}',
      '-dDartObfuscation=${environment['DART_OBFUSCATION'] ?? ''}',
      '-dAction=${environment['ACTION'] ?? ''}',
      '-dFrontendServerStarterPath=${environment['FRONTEND_SERVER_STARTER_PATH'] ?? ''}',
      '--ExtraGenSnapshotOptions=${environment['EXTRA_GEN_SNAPSHOT_OPTIONS'] ?? ''}',
      '--DartDefines=${environment['DART_DEFINES'] ?? ''}',
      '--ExtraFrontEndOptions=${environment['EXTRA_FRONT_END_OPTIONS'] ?? ''}',
    ]);

    if (environment['PERFORMANCE_MEASUREMENT_FILE'] != null && environment['PERFORMANCE_MEASUREMENT_FILE']!.isNotEmpty) {
      flutterArgs.add('--performance-measurement-file=${environment['PERFORMANCE_MEASUREMENT_FILE']}');
    }

    final String? expandedCodeSignIdentity = environment['EXPANDED_CODE_SIGN_IDENTITY'];
    if (expandedCodeSignIdentity != null && expandedCodeSignIdentity.isNotEmpty && environment['CODE_SIGNING_REQUIRED'] != 'NO') {
      flutterArgs.add('-dCodesignIdentity=$expandedCodeSignIdentity');
    }

    if (environment['BUNDLE_SKSL_PATH'] != null && environment['BUNDLE_SKSL_PATH']!.isNotEmpty) {
      flutterArgs.add('-dBundleSkSLPath=${environment['BUNDLE_SKSL_PATH']}');
    }

    if (environment['CODE_SIZE_DIRECTORY'] != null && environment['CODE_SIZE_DIRECTORY']!.isNotEmpty) {
      flutterArgs.add('-dCodeSizeDirectory=${environment['CODE_SIZE_DIRECTORY']}');
    }

    flutterArgs.add('${buildMode}_ios_bundle_flutter_assets');

    echo('Calling flutter command: $flutterArgs\n');

    final ProcessResult result = runSync(
      '${environmentEnsure('FLUTTER_ROOT')}/bin/flutter',
      flutterArgs,
      verbose: verbose,
      allowFail: true,
      workingDirectory: projectPath, // equivalent of RunCommand pushd "${project_path}"
    );

    if (result.exitCode != 0) {
      echoError('Failed to package $projectPath.');
      exitApp(-1);
    }

    streamOutput('done');
    streamOutput(' └─Compiling, linking and signing...');

    echo('Project $projectPath built and packaged successfully.');
  }
}<|MERGE_RESOLUTION|>--- conflicted
+++ resolved
@@ -186,6 +186,7 @@
     List<String> extraArgs = const <String>[],
     bool delete = false,
   }) {
+    echo('Copy $source to $destination\n');
     runSync(
       'rsync',
       <String>[
@@ -217,48 +218,20 @@
         xcodeFrameworksDir,
       ]
     );
-<<<<<<< HEAD
-
-    echo('Copy ${environment['BUILT_PRODUCTS_DIR']}/App.framework to $xcodeFrameworksDir\n');
-    runSync(
-      'rsync',
-      <String>[
-        '-8', // Avoid mangling filenames with encodings that do not match the current locale.
-        '-av',
-        '--delete',
-        '--filter',
-        '- .DS_Store',
-        '${environment['BUILT_PRODUCTS_DIR']}/App.framework',
-        xcodeFrameworksDir,
-      ],
-=======
+
     runRsync(
       delete: true,
       '${environment['BUILT_PRODUCTS_DIR']}/App.framework',
       xcodeFrameworksDir,
->>>>>>> afc39160
     );
 
     // Embed the actual Flutter.framework that the Flutter app expects to run against,
     // which could be a local build or an arch/type specific build.
-<<<<<<< HEAD
-    echo('Copy ${environment['BUILT_PRODUCTS_DIR']}/Flutter.framework to $xcodeFrameworksDir\n');
-    runSync(
-      'rsync',
-      <String>[
-        '-av',
-        '--delete',
-        '--filter',
-        '- .DS_Store',
-        '${environment['BUILT_PRODUCTS_DIR']}/Flutter.framework',
-        '$xcodeFrameworksDir/',
-      ],
-=======
+
     runRsync(
       delete: true,
       '${environment['BUILT_PRODUCTS_DIR']}/Flutter.framework',
       '$xcodeFrameworksDir/',
->>>>>>> afc39160
     );
 
     // Copy the native assets. These do not have to be codesigned here because,
