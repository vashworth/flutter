// Copyright 2014 The Flutter Authors. All rights reserved.
// Use of this source code is governed by a BSD-style license that can be
// found in the LICENSE file.

import 'dart:io';

void main(List<String> arguments) {
  File? scriptOutputStreamFile;
  final String? scriptOutputStreamFileEnv = Platform.environment['SCRIPT_OUTPUT_STREAM_FILE'];
  if (scriptOutputStreamFileEnv != null && scriptOutputStreamFileEnv.isNotEmpty) {
    scriptOutputStreamFile = File(scriptOutputStreamFileEnv);
  }
  Context(
    arguments: arguments,
    environment: Platform.environment,
    scriptOutputStreamFile: scriptOutputStreamFile,
  ).run();
}

/// Container for script arguments and environment variables.
///
/// All interactions with the platform are broken into individual methods that
/// can be overridden in tests.
class Context {
  Context({required this.arguments, required this.environment, File? scriptOutputStreamFile}) {
    if (scriptOutputStreamFile != null) {
      scriptOutputStream = scriptOutputStreamFile.openSync(mode: FileMode.write);
    }
  }

  final Map<String, String> environment;
  final List<String> arguments;
  RandomAccessFile? scriptOutputStream;

  static const String incompatibleErrorMessage =
      'Your Xcode project is incompatible with this version of Flutter. '
      'Run "rm -rf ios/Runner.xcodeproj" and "flutter create ." to regenerate.\n';

  void run() {
    if (arguments.isEmpty) {
      // Named entry points were introduced in Flutter v0.0.7.
      echoXcodeError(incompatibleErrorMessage);
      exit(-1);
    }

    final String subCommand = validateCommand(arguments[0]);
    final String? platformName = arguments.length < 2 ? null : arguments[1];
    final TargetPlatform platform = parsePlatform(platformName);
    switch (subCommand) {
      case 'build':
        buildApp(platform);
      case 'prepare':
<<<<<<< HEAD
        unpackFor('prepare');
=======
        prepare(platform);
>>>>>>> d8baa77b
      case 'thin':
        // No-op, thinning is handled during the bundle asset assemble build target.
        break;
      case 'embed':
      case 'embed_and_thin':
        // Thinning is handled during the bundle asset assemble build target, so just embed.
        embedFlutterFrameworks(platform);
      case 'test_vm_service_bonjour_service':
        // Exposed for integration testing only.
        addVmServiceBonjourService();
      case 'prepare-native':
        buildFrameworks();
    }
  }

  /// Validates the command argument matches one of the possible commands.
  /// Returns null if not.
  String validateCommand(String command) {
    switch (command) {
      case 'build':
      case 'prepare':
      case 'thin':
      case 'embed':
      case 'embed_and_thin':
      case 'test_vm_service_bonjour_service':
        return command;
      default:
        echoXcodeError(incompatibleErrorMessage);
        exit(-1);
    }
  }

  /// Converts the [platformName] argument to a [TargetPlatform]. If there is
  /// not a match, prints a warning and defaults to [TargetPlatform.ios].
  TargetPlatform parsePlatform(String? platformName) {
    switch (platformName) {
      case 'macos':
        return TargetPlatform.macos;
      case 'ios':
        return TargetPlatform.ios;
      default:
        echoXcodeWarning('Unrecognized platform: $platformName. Defaulting to iOS.');
        return TargetPlatform.ios;
    }
  }

  bool existsFile(String path) {
    final File file = File(path);
    return file.existsSync();
  }

  Directory directoryFromPath(String path) => Directory(path);

  /// Run given command in a synchronous subprocess.
  ///
  /// Will throw [Exception] if the exit code is not 0.
  ProcessResult runSync(
    String bin,
    List<String> args, {
    bool verbose = false,
    bool allowFail = false,
    String? workingDirectory,
  }) {
    if (verbose) {
      print('♦ $bin ${args.join(' ')}');
    }
    final ProcessResult result = Process.runSync(bin, args, workingDirectory: workingDirectory);
    if (verbose) {
      print((result.stdout as String).trim());
    }
    final String resultStderr = result.stderr.toString().trim();
    if (resultStderr.isNotEmpty) {
      final StringBuffer errorOutput = StringBuffer();
      if (result.exitCode != 0) {
        // "error:" prefix makes this show up as an Xcode compilation error.
        errorOutput.write('error: ');
      }
      errorOutput.write(resultStderr);
      echoError(errorOutput.toString());
    }
    if (!allowFail && result.exitCode != 0) {
      throw Exception('Command "$bin ${args.join(' ')}" exited with code ${result.exitCode}');
    }
    return result;
  }

  /// Log message to stderr.
  void echoError(String message) {
    stderr.writeln(message);
  }

<<<<<<< HEAD
  /// Log message appended with `warning:` to stderr.
  /// This will display with a yellow warning icon in Xcode.
  void echoWarning(String message) {
    stderr.writeln('warning: $message\n');
=======
  /// Log message to stderr.
  void echoXcodeError(String message) {
    stderr.writeln('error: $message');
  }

  /// Log message appended with `warning:` to stderr.
  /// This will display with a yellow warning icon in Xcode.
  void echoXcodeWarning(String message) {
    stderr.writeln('warning: $message');
>>>>>>> d8baa77b
  }

  /// Log message to stdout.
  void echo(String message) {
    stdout.write(message);
  }

  /// Exit the application with the given exit code.
  ///
  /// Exists to allow overriding in tests.
  Never exitApp(int code) {
    exit(code);
  }

  /// Return value from environment if it exists, else throw [Exception].
  String environmentEnsure(String key) {
    final String? value = environment[key];
    if (value == null) {
      throw Exception('Expected the environment variable "$key" to exist, but it was not found');
    }
    return value;
  }

  // When provided with a pipe by the host Flutter build process, output to the
  // pipe goes to stdout of the Flutter build process directly.
  void streamOutput(String output) {
    scriptOutputStream?.writeStringSync('$output\n');
  }

  /// Parses and normalizes the build mode (debug, profile, release).
  ///
  /// Uses `FLUTTER_BUILD_MODE` (uncommon) if set, otherwise uses `CONFIGURATION`.
  /// The `CONFIGURATION` may not match exactly since it can be named by the developer.
  /// If the `FLUTTER_BUILD_MODE` and `CONFIGURATION` do not contain either
<<<<<<< HEAD
  /// debug, profile, or release, print an error and exit the build.
=======
  /// debug, profile, or release, prints an error and exits the build.
>>>>>>> d8baa77b
  String parseFlutterBuildMode() {
    // Use FLUTTER_BUILD_MODE if it's set, otherwise use the Xcode build configuration name
    // This means that if someone wants to use an Xcode build config other than Debug/Profile/Release,
    // they _must_ set FLUTTER_BUILD_MODE so we know what type of artifact to build.
    final String? buildMode =
        (environment['FLUTTER_BUILD_MODE'] ?? environment['CONFIGURATION'])?.toLowerCase();

    if (buildMode != null) {
      if (buildMode.contains('release')) {
        return 'release';
      }
      if (buildMode.contains('profile')) {
        return 'profile';
      }
      if (buildMode.contains('debug')) {
        return 'debug';
      }
    }
    echoError('========================================================================');
    echoError('ERROR: Unknown FLUTTER_BUILD_MODE: $buildMode.');
    echoError("Valid values are 'Debug', 'Profile', or 'Release' (case insensitive).");
    echoError('This is controlled by the FLUTTER_BUILD_MODE environment variable.');
    echoError('If that is not set, the CONFIGURATION environment variable is used.');
    echoError('');
    echoError('You can fix this by either adding an appropriately named build');
    echoError('configuration, or adding an appropriate value for FLUTTER_BUILD_MODE to the');
    echoError(
      '.xcconfig file for the current build configuration (${environment['CONFIGURATION']}).',
    );
    echoError('========================================================================');
    exitApp(-1);
  }

  /// Determines if the platform is [TargetPlatform.ios] or [TargetPlatform.macos]
  /// by checking the `PROJECT_DIR` or `PLATFORM_NAME`.
  ///
  /// If unable to determine the platform, defaults to [TargetPlatform.ios].
  TargetPlatform getPlatform() {
    final String? projectDirectory = environment['PROJECT_DIR'];
    if (projectDirectory != null) {
      if (projectDirectory.endsWith('/ios')) {
        return TargetPlatform.ios;
      } else if (projectDirectory.endsWith('/macos')) {
        return TargetPlatform.macos;
      }
    }
    final String? platformName = environment['PLATFORM_NAME'];
    if (platformName == 'macosx') {
      return TargetPlatform.macos;
    } else if (platformName == 'iphonesimulator' || platformName == 'iphoneos') {
      return TargetPlatform.ios;
    }

    echoWarning('Unrecognized platform: $platformName. Defaulting to iOS.');
    return TargetPlatform.ios;
  }

  /// Copies all files from [source] to [destination].
  ///
  /// Does not copy `.DS_Store`.
  ///
  /// Deletes extraneous files from [destination].
  void runRsync(String source, String destination, {List<String> extraArgs = const <String>[]}) {
    runSync('rsync', <String>[
      '-8', // Avoid mangling filenames with encodings that do not match the current locale.
      '-av',
      '--delete',
      '--filter',
      '- .DS_Store',
      ...extraArgs,
      source,
      destination,
    ]);
  }

  /// Embeds the App.framework, Flutter/FlutterMacOS.framework, and any native
  /// asset frameworks into the app.
  ///
  /// On macOS, also codesigns the framework binaries. Codesigning occurs here rather
  /// than during the Run Script `build` phase because the `EXPANDED_CODE_SIGN_IDENTITY`
  /// is not passed in the build settings during the `build` phase for macOS.
  ///
  /// On iOS, also injects local network permissions into the app's Info.plist.
<<<<<<< HEAD
  void embedFlutterFrameworks() {
    final TargetPlatform platform = getPlatform();

    // /Users/vashworth/Development/experiment/flutter/my_app/build/ios/Release-iphoneos/Runner.app/Frameworks
    final String embeddedFrameworksDir =
        '${environment['TARGET_BUILD_DIR']}/${environment['FRAMEWORKS_FOLDER_PATH']}';
    runSync('mkdir', <String>['-p', '--', embeddedFrameworksDir]);

    // /Users/vashworth/Development/experiment/flutter/my_app/build/ios/Release-iphoneos
    // Identifies the directory under which all the product’s files can be found.
    final String intermediateFramework;
    switch (platform) {
      case TargetPlatform.ios:
        intermediateFramework = '${environment['BUILT_PRODUCTS_DIR']}/Flutter.framework';
      case TargetPlatform.macos:
        intermediateFramework = '${environment['BUILT_PRODUCTS_DIR']}/FlutterMacOS.framework';
    }

    // When SwiftPM is enabled, Xcode handles copying, codesigning, and embedding the Flutter framework.
    // However, double check that the correct framework is found. If it is incorrect, re-copy, codesign, and embed it.

    // TODO: SPM -
    final bool swiftPackageManagerEnabled =
        (environment['FLUTTER_SWIFT_PACKAGE_MANAGER_ENABLED'] ?? '').isNotEmpty;
    bool skipFlutterFrameworkCopy = false;
    if (swiftPackageManagerEnabled) {
      // Validate engine version and build mode
      try {
        final String frameworkInfoPlist = '$intermediateFramework/Info.plist';

        final String engineVersionFromCache =
            File(
              '${environment['FLUTTER_ROOT'] ?? ''}/bin/cache/engine.stamp',
            ).readAsStringSync().trim();
        final ProcessResult engineVersionInBuildResult = runSync('plutil', <String>[
          '-extract',
          'FlutterEngine',
          'raw',
          '-o',
          '-',
          frameworkInfoPlist,
        ]);
        final String engineVersionInBuild = engineVersionInBuildResult.stdout.toString().trim();

        final String currentBuildMode = parseFlutterBuildMode();
        final ProcessResult engineBuildModeResult = runSync('plutil', <String>[
          '-extract',
          'BuildMode',
          'raw',
          '-o',
          '-',
          frameworkInfoPlist,
        ]);
        final String engineBuildMode = engineBuildModeResult.stdout.toString().trim();

        // If the Flutter framework in the Runner.app has the correct build mode and engine version, we don't need to copy it.
        if (engineVersionInBuild == engineVersionFromCache && engineBuildMode == currentBuildMode) {
          // TODO: SPM - validate local engine
          skipFlutterFrameworkCopy = true;
        }
      } on Exception catch (e) {
        echoError(e.toString());
      }

      // If the engine in BUILT_PRODUCTS_DIR is wrong, call unpack again so the correct framework is copied into BUILT_PRODUCTS_DIR.
      unpackFor('embed');
    }

    final String? expandedCodeSignIdentity = environment['EXPANDED_CODE_SIGN_IDENTITY'];

    final bool codesign =
        platform == TargetPlatform.macos &&
        expandedCodeSignIdentity != null &&
        expandedCodeSignIdentity.isNotEmpty &&
        environment['CODE_SIGNING_REQUIRED'] != 'NO';

    // Embed App.framework from Flutter into the app (after creating the Frameworks directory
    // if it doesn't already exist).
    runRsync(
      delete: true,
      '${environment['BUILT_PRODUCTS_DIR']}/App.framework',
      embeddedFrameworksDir,
    );
=======
  void embedFlutterFrameworks(TargetPlatform platform) {
    // Embed App.framework from Flutter into the app (after creating the Frameworks directory
    // if it doesn't already exist).
    final String xcodeFrameworksDir =
        '${environment['TARGET_BUILD_DIR']}/${environment['FRAMEWORKS_FOLDER_PATH']}';
    runSync('mkdir', <String>['-p', '--', xcodeFrameworksDir]);
    runRsync('${environment['BUILT_PRODUCTS_DIR']}/App.framework', xcodeFrameworksDir);

    final String? expandedCodeSignIdentity = environment['EXPANDED_CODE_SIGN_IDENTITY'];

    final bool codesign =
        platform == TargetPlatform.macos &&
        expandedCodeSignIdentity != null &&
        expandedCodeSignIdentity.isNotEmpty &&
        environment['CODE_SIGNING_REQUIRED'] != 'NO';
>>>>>>> d8baa77b

    if (codesign) {
      _codesignFramework(expandedCodeSignIdentity, '$embeddedFrameworksDir/App.framework/App');
    }

    // Embed the actual Flutter.framework that the Flutter app expects to run against,
    // which could be a local build or an arch/type specific build.
<<<<<<< HEAD
    if (!skipFlutterFrameworkCopy) {
      switch (platform) {
        case TargetPlatform.ios:
          runRsync(delete: true, intermediateFramework, '$embeddedFrameworksDir/');
        case TargetPlatform.macos:
          runRsync(
            delete: true,
            extraArgs: <String>['--filter', '- Headers', '--filter', '- Modules'],
            intermediateFramework,
            '$embeddedFrameworksDir/',
          );
      }
      if (codesign) {
        _codesignFramework(
          expandedCodeSignIdentity,
          '$embeddedFrameworksDir/FlutterMacOS.framework/FlutterMacOS',
        );
      }
    }
=======
    switch (platform) {
      case TargetPlatform.ios:
        runRsync('${environment['BUILT_PRODUCTS_DIR']}/Flutter.framework', '$xcodeFrameworksDir/');
      case TargetPlatform.macos:
        runRsync(
          extraArgs: <String>['--filter', '- Headers', '--filter', '- Modules'],
          '${environment['BUILT_PRODUCTS_DIR']}/FlutterMacOS.framework',
          '$xcodeFrameworksDir/',
        );

        if (codesign) {
          _codesignFramework(expandedCodeSignIdentity, '$xcodeFrameworksDir/App.framework/App');
          _codesignFramework(
            expandedCodeSignIdentity,
            '$xcodeFrameworksDir/FlutterMacOS.framework/FlutterMacOS',
          );
        }
    }

    _embedNativeAssets(
      platform,
      xcodeFrameworksDir: xcodeFrameworksDir,
      codesign: codesign,
      expandedCodeSignIdentity: expandedCodeSignIdentity,
    );

    if (platform == TargetPlatform.ios) {
      addVmServiceBonjourService();
    }
  }

  void _embedNativeAssets(
    TargetPlatform platform, {
    required String xcodeFrameworksDir,
    required bool codesign,
    String? expandedCodeSignIdentity,
  }) {
>>>>>>> d8baa77b
    // Copy the native assets.
    final String sourceRoot = environment['SOURCE_ROOT'] ?? '';
    String projectPath = '$sourceRoot/..';
    if (environment['FLUTTER_APPLICATION_PATH'] != null) {
      projectPath = environment['FLUTTER_APPLICATION_PATH']!;
    }
    final String flutterBuildDir = environment['FLUTTER_BUILD_DIR']!;
    final String nativeAssetsPath = '$projectPath/$flutterBuildDir/native_assets/${platform.name}/';
    final bool verbose = (environment['VERBOSE_SCRIPT_LOGGING'] ?? '').isNotEmpty;
    final Directory nativeAssetsDir = directoryFromPath(nativeAssetsPath);
<<<<<<< HEAD
    if (nativeAssetsDir.existsSync()) {
=======
    if (!nativeAssetsDir.existsSync()) {
>>>>>>> d8baa77b
      if (verbose) {
        print("♦ No native assets to bundle. $nativeAssetsPath doesn't exist.");
      }
<<<<<<< HEAD
      runRsync(
        extraArgs: <String>['--filter', '- native_assets.yaml', '--filter', '- native_assets.json'],
        nativeAssetsPath,
        embeddedFrameworksDir,
      );

      if (codesign) {
        for (final FileSystemEntity entity in nativeAssetsDir.listSync()) {
          if (entity is Directory) {
            final String? frameworkName = parseFrameworkNameFromDirectory(entity);
            if (frameworkName != null) {
              _codesignFramework(
                expandedCodeSignIdentity,
                '$embeddedFrameworksDir/$frameworkName.framework/$frameworkName',
              );
            }
          }
        }
      }
    } else if (verbose) {
      print("♦ No native assets to bundle. $nativeAssetsPath doesn't exist.");
=======
      return;
    }

    if (verbose) {
      print('♦ Copying native assets from $nativeAssetsPath.');
>>>>>>> d8baa77b
    }
    for (final FileSystemEntity entity in nativeAssetsDir.listSync()) {
      if (entity is Directory) {
        final String? frameworkName = parseFrameworkNameFromDirectory(entity);
        if (frameworkName != null) {
          runRsync(
            extraArgs: <String>[
              '--filter',
              '- native_assets.yaml',
              '--filter',
              '- native_assets.json',
            ],
            entity.path,
            xcodeFrameworksDir,
          );
          if (codesign && expandedCodeSignIdentity != null) {
            _codesignFramework(
              expandedCodeSignIdentity,
              '$xcodeFrameworksDir/$frameworkName.framework/$frameworkName',
            );
          }
        }
      }
    }
  }

<<<<<<< HEAD
    if (platform == TargetPlatform.ios) {
      addVmServiceBonjourService();
    }
  }

=======
>>>>>>> d8baa77b
  void _codesignFramework(String expandedCodeSignIdentity, String frameworkPath) {
    runSync('codesign', <String>[
      '--force',
      '--verbose',
      '--sign',
      expandedCodeSignIdentity,
      '--',
      frameworkPath,
    ]);
  }

<<<<<<< HEAD
=======
  /// Parse the [dir]'s path to get the framework name. For example,
  /// `/path/to/framework_name.framework/` would parse to `framework_name`.
  ///
  /// Returns null if [dir] is not a `.framework`.
>>>>>>> d8baa77b
  static String? parseFrameworkNameFromDirectory(Directory dir) {
    final List<String> pathSegments = dir.uri.pathSegments;
    if (pathSegments.isEmpty) {
      return null;
    }
    final String basename;
    if (pathSegments.last.isEmpty && pathSegments.length > 1) {
      basename = pathSegments[pathSegments.length - 2];
    } else {
      basename = pathSegments.last;
    }
    final int extensionIndex = basename.indexOf('.framework');
    if (extensionIndex == -1) {
      return null;
    }
    return basename.substring(0, extensionIndex);
  }

  /// Add the vmService publisher Bonjour service to the produced app bundle Info.plist.
  void addVmServiceBonjourService() {
    // Skip adding Bonjour service settings when DISABLE_PORT_PUBLICATION is YES.
    // These settings are not needed if port publication is disabled.
    if (environment['DISABLE_PORT_PUBLICATION'] == 'YES') {
      return;
    }

    final String buildMode = parseFlutterBuildMode();

    // Debug and profile only.
    if (buildMode == 'release') {
      return;
    }

    final String builtProductsPlist =
        '${environment['BUILT_PRODUCTS_DIR'] ?? ''}/${environment['INFOPLIST_PATH'] ?? ''}';

    if (!existsFile(builtProductsPlist)) {
      // Very occasionally Xcode hasn't created an Info.plist when this runs.
      // The file will be present on re-run.
      echo(
        '${environment['INFOPLIST_PATH'] ?? ''} does not exist. Skipping '
        '_dartVmService._tcp NSBonjourServices insertion. Try re-building to '
        'enable "flutter attach".',
      );
      return;
    }

    // If there are already NSBonjourServices specified by the app (uncommon),
    // insert the vmService service name to the existing list.
    ProcessResult result = runSync('plutil', <String>[
      '-extract',
      'NSBonjourServices',
      'xml1',
      '-o',
      '-',
      builtProductsPlist,
    ], allowFail: true);
    if (result.exitCode == 0) {
      runSync('plutil', <String>[
        '-insert',
        'NSBonjourServices.0',
        '-string',
        '_dartVmService._tcp',
        builtProductsPlist,
      ]);
    } else {
      // Otherwise, add the NSBonjourServices key and vmService service name.
      runSync('plutil', <String>[
        '-insert',
        'NSBonjourServices',
        '-json',
        '["_dartVmService._tcp"]',
        builtProductsPlist,
      ]);
      //fi
    }

    // Don't override the local network description the Flutter app developer
    // specified (uncommon). This text will appear below the "Your app would
    // like to find and connect to devices on your local network" permissions
    // popup.
    result = runSync('plutil', <String>[
      '-extract',
      'NSLocalNetworkUsageDescription',
      'xml1',
      '-o',
      '-',
      builtProductsPlist,
    ], allowFail: true);
    if (result.exitCode != 0) {
      runSync('plutil', <String>[
        '-insert',
        'NSLocalNetworkUsageDescription',
        '-string',
        'Allow Flutter tools on your computer to connect and debug your application. This prompt will not appear on release builds.',
        builtProductsPlist,
      ]);
    }
  }

  /// Calls `flutter assemble [buildMode]_unpack_[platform]` (e.g. `debug_unpack_ios`, `debug_unpack_macos`)
<<<<<<< HEAD
  void unpackFor(String command) {
    if (command == 'prepare' && environment['ACTION'] == 'clean') {
      // The "prepare" command runs in a pre-action script, which also runs when
      // using the Xcode/xcodebuild clean command. Skip if cleaning.
=======
  void prepare(TargetPlatform platform) {
    // The "prepare" command runs in a pre-action script, which also runs when
    // using the Xcode/xcodebuild clean command. Skip if cleaning.
    if (environment['ACTION'] == 'clean') {
>>>>>>> d8baa77b
      return;
    }
    final bool verbose = (environment['VERBOSE_SCRIPT_LOGGING'] ?? '').isNotEmpty;
    final String sourceRoot = environment['SOURCE_ROOT'] ?? '';
    final String projectPath = environment['FLUTTER_APPLICATION_PATH'] ?? '$sourceRoot/..';

    final String buildMode = parseFlutterBuildMode();

<<<<<<< HEAD
    final TargetPlatform platform = getPlatform();

    final List<String> flutterArgs = _generateFlutterArgsForAssemble(
      command: command,
=======
    final List<String> flutterArgs = _generateFlutterArgsForAssemble(
      command: 'prepare',
>>>>>>> d8baa77b
      buildMode: buildMode,
      sourceRoot: sourceRoot,
      platform: platform,
      verbose: verbose,
    );

<<<<<<< HEAD
    switch (platform) {
      case TargetPlatform.ios:
        // The "prepare" command only targets the UnpackIOS target, which copies the
        // Flutter framework to the BUILT_PRODUCTS_DIR.
        flutterArgs.add('${buildMode}_unpack_ios');
      case TargetPlatform.macos:
        flutterArgs.add('${buildMode}_unpack_macos');
    }
=======
    // The "prepare" command only targets the UnpackIOS/UnpackMacOS target, which copies the
    // Flutter framework to the BUILT_PRODUCTS_DIR.
    flutterArgs.add('${buildMode}_unpack_${platform.name}');
>>>>>>> d8baa77b

    final ProcessResult result = runSync(
      '${environmentEnsure('FLUTTER_ROOT')}/bin/flutter',
      flutterArgs,
      verbose: verbose,
      allowFail: true,
      workingDirectory: projectPath, // equivalent of RunCommand pushd "${project_path}"
    );

    if (result.exitCode != 0) {
      echoError('Failed to copy Flutter framework.');
      exitApp(-1);
    }
  }

<<<<<<< HEAD
  // TODO: SPM -
  void buildFrameworks() {
    if (environment['ACTION'] == 'clean') {
      return;
    }

    final String buildMode = parseFlutterBuildMode();
    final bool verbose = (environment['VERBOSE_SCRIPT_LOGGING'] ?? '').isNotEmpty;
    final String sourceRoot = environment['SOURCE_ROOT'] ?? '';
    final String projectPath = environment['FLUTTER_APPLICATION_PATH'] ?? '$sourceRoot/..';

    final List<String> buildModeFlags;
    if (buildMode == 'debug') {
      buildModeFlags = <String>['--no-release', '--no-profile'];
    } else if (buildMode == 'profile') {
      buildModeFlags = <String>['--no-release', '--no-debug'];
    } else {
      buildModeFlags = <String>['--no-profile', '--no-debug'];
    }

    final String platformName = environment['PLATFORM_NAME'] ?? '';
    String? command;
    switch (platformName) {
      case 'iphonesimulator':
      case 'iphoneos':
        command = 'ios-framework';
      case 'macosx':
        command = 'macos-framework';
    }
    if (command == null) {
      echoWarning('Skipping rebuilding frameworks. Unrecognized platform: $platformName.\n');
      return;
    }

    final String pluginRegistrantSwiftPackageManifest =
        environment['FLUTTER_GENERATED_PLUGIN_REGISTRANT_PACKAGE_SWIFT'] ?? '';
    final RegExp modeMatcher = RegExp('let mode = "(Debug|Profile|Release)"');
    final String? modeInPackage = modeMatcher
        .firstMatch(File(pluginRegistrantSwiftPackageManifest).readAsStringSync())
        ?.group(1);
    if (buildMode != modeInPackage?.toLowerCase()) {
      echoWarning(
        'You are targeting build mode $buildMode, but the GeneratedPluginRegistrant is set to $modeInPackage.\n',
      );
      return;
    }

    final ProcessResult result = runSync(
      '${environmentEnsure('FLUTTER_ROOT')}/bin/flutter',
      <String>[
        'build',
        command,
        ...buildModeFlags,
        if (verbose) '--verbose',
      ],
      verbose: verbose,
      allowFail: true,
      workingDirectory: projectPath, // equivalent of RunCommand pushd "${project_path}"
    );

    if (result.exitCode != 0) {
      echoError('Failed to copy Flutter framework.');
      exitApp(-1);
    }
  }

  /// Calls `flutter assemble [buildMode]_[platform]_bundle_flutter_assets`
  /// (e.g. `debug_ios_bundle_flutter_assets`, `debug_macos_bundle_flutter_assets`)
  void buildApp() {
=======
  /// Calls `flutter assemble [buildMode]_[platform]_bundle_flutter_assets`
  /// (e.g. `debug_ios_bundle_flutter_assets`, `debug_macos_bundle_flutter_assets`)
  void buildApp(TargetPlatform platform) {
>>>>>>> d8baa77b
    final bool verbose = (environment['VERBOSE_SCRIPT_LOGGING'] ?? '').isNotEmpty;
    final String sourceRoot = environment['SOURCE_ROOT'] ?? '';
    final String projectPath = environment['FLUTTER_APPLICATION_PATH'] ?? '$sourceRoot/..';

    final String buildMode = parseFlutterBuildMode();
    final TargetPlatform platform = getPlatform();

<<<<<<< HEAD
    final List<String> flutterArgs = _generateFlutterArgsForAssemble(
      command: 'build',
      buildMode: buildMode,
      sourceRoot: sourceRoot,
      platform: platform,
      verbose: verbose,
    );

    switch (platform) {
      case TargetPlatform.ios:
        flutterArgs.add('${buildMode}_ios_bundle_flutter_assets');
      case TargetPlatform.macos:
        flutterArgs.add('${buildMode}_macos_bundle_flutter_assets');
    }
=======
    _validateBuildMode(platform, buildMode);

    final List<String> flutterArgs = _generateFlutterArgsForAssemble(
      command: 'build',
      buildMode: buildMode,
      sourceRoot: sourceRoot,
      platform: platform,
      verbose: verbose,
    );
>>>>>>> d8baa77b

    flutterArgs.add('${buildMode}_${platform.name}_bundle_flutter_assets');
    final ProcessResult result = runSync(
      '${environmentEnsure('FLUTTER_ROOT')}/bin/flutter',
      flutterArgs,
      verbose: verbose,
      allowFail: true,
      workingDirectory: projectPath, // equivalent of RunCommand pushd "${project_path}"
    );

    if (result.exitCode != 0) {
      echoError('Failed to package $projectPath.');
      exitApp(-1);
    }

    streamOutput('done');
    streamOutput(' └─Compiling, linking and signing...');

    echo('Project $projectPath built and packaged successfully.');
  }

<<<<<<< HEAD
=======
  /// Validate that the build mode targeted matches the build mode set by the
  /// Flutter CLI.
  /// If it doesn't match, print a warning unless the Xcode action is `install`,
  /// which means the app is being archived for distribution. In that case, print
  /// an error and fail the build.
  ///
  /// The targeted build mode might not match the one set by Flutter CLI when it
  /// is changed and ran directly through Xcode.
  ///
  /// Flutter may change settings or files depending on the build mode. For
  /// example, dev dependencies are excluded from release builds and requires
  /// the Flutter CLI to update certain files.
  void _validateBuildMode(TargetPlatform platform, String currentBuildMode) {
    final String? buildModeCLILastUsed = environment['FLUTTER_CLI_BUILD_MODE'];

    // Also fail the build if ACTION=install, which indicates the app is being
    // built for distribution.
    final String? action = environment['ACTION'];
    final bool fatal = action == 'install';

    if (buildModeCLILastUsed == null) {
      final String message =
          'Your Flutter build settings are outdated. Please run '
          '"flutter build ${platform.name} --config-only --$currentBuildMode" in your Flutter '
          'project and try again.\n';
      if (fatal) {
        echoXcodeError(message);
        exitApp(-1);
      } else {
        echoXcodeWarning(message);
        return;
      }
    }
    if (currentBuildMode != buildModeCLILastUsed) {
      final String message =
          'Your Flutter project is currently configured for $buildModeCLILastUsed mode. '
          'Please run `flutter build ${platform.name} --config-only --$currentBuildMode` '
          'in your Flutter project to update your settings.\n';
      if (fatal) {
        echoXcodeError(message);
        exitApp(-1);
      } else {
        echoXcodeWarning(message);
      }
    }
  }

>>>>>>> d8baa77b
  List<String> _generateFlutterArgsForAssemble({
    required String command,
    required String buildMode,
    required String sourceRoot,
    required TargetPlatform platform,
    required bool verbose,
  }) {
    String targetPath = 'lib/main.dart';
    if (environment['FLUTTER_TARGET'] != null) {
      targetPath = environment['FLUTTER_TARGET']!;
    }

    // TODO: SPM - check what the action is for macos
    // Warn the user if not archiving (ACTION=install) in release mode.
    final String? action = environment['ACTION'];
    if (action == 'install' && buildMode != 'release') {
<<<<<<< HEAD
      echoWarning(
=======
      echoXcodeWarning(
>>>>>>> d8baa77b
        'Flutter archive not built in Release mode. Ensure '
        'FLUTTER_BUILD_MODE is set to release or run "flutter build ios '
        '--release", then re-run Archive from Xcode.',
      );
    }

    final List<String> flutterArgs = <String>[];

    if (verbose) {
      flutterArgs.add('--verbose');
    }

    if (environment['FLUTTER_ENGINE'] != null && environment['FLUTTER_ENGINE']!.isNotEmpty) {
      flutterArgs.add('--local-engine-src-path=${environment['FLUTTER_ENGINE']}');
    }

    if (environment['LOCAL_ENGINE'] != null && environment['LOCAL_ENGINE']!.isNotEmpty) {
      flutterArgs.add('--local-engine=${environment['LOCAL_ENGINE']}');
    }

    if (environment['LOCAL_ENGINE_HOST'] != null && environment['LOCAL_ENGINE_HOST']!.isNotEmpty) {
      flutterArgs.add('--local-engine-host=${environment['LOCAL_ENGINE_HOST']}');
    }

    // The "prepare" command runs in a pre-action script, which doesn't always
    // filter the "ARCHS" build setting. Attempt to filter the architecture
    // to improve caching. If this filter is incorrect, it will later be
    // corrected by the "build" command.
    String archs = environment['ARCHS'] ?? '';
    if (command == 'prepare' && archs.contains(' ')) {
      // If "ONLY_ACTIVE_ARCH" is "YES", the product includes only code for the
      // native architecture ("NATIVE_ARCH").
      final String? nativeArch = environment['NATIVE_ARCH'];
      if (environment['ONLY_ACTIVE_ARCH'] == 'YES' && nativeArch != null) {
        if (nativeArch.contains('arm64') && archs.contains('arm64')) {
          archs = 'arm64';
        } else if (nativeArch.contains('x86_64') && archs.contains('x86_64')) {
          archs = 'x86_64';
        }
      }
    }

    final String targetPlatform;
    final String platformArches;
    switch (platform) {
      case TargetPlatform.ios:
        targetPlatform = '-dTargetPlatform=ios';
        platformArches = '-dIosArchs=$archs';
      case TargetPlatform.macos:
        targetPlatform = '-dTargetPlatform=darwin';
        platformArches = '-dDarwinArchs=$archs';
    }

    flutterArgs.addAll(<String>[
      'assemble',
      '--no-version-check',
      '--output=${environment['BUILT_PRODUCTS_DIR'] ?? ''}/',
      targetPlatform,
      '-dTargetFile=$targetPath',
      '-dBuildMode=$buildMode',
      // FLAVOR is set by the Flutter CLI in the Flutter/Generated.xcconfig file
      // when the --flavor flag is used, so it may not always be present.
      if (environment['FLAVOR'] != null) '-dFlavor=${environment['FLAVOR']}',
      '-dConfiguration=${environment['CONFIGURATION']}',
      platformArches,
      '-dSdkRoot=${environment['SDKROOT'] ?? ''}',
      '-dSplitDebugInfo=${environment['SPLIT_DEBUG_INFO'] ?? ''}',
      '-dTreeShakeIcons=${environment['TREE_SHAKE_ICONS'] ?? ''}',
      '-dTrackWidgetCreation=${environment['TRACK_WIDGET_CREATION'] ?? ''}',
      '-dDartObfuscation=${environment['DART_OBFUSCATION'] ?? ''}',
      '-dAction=${environment['ACTION'] ?? ''}',
      '-dFrontendServerStarterPath=${environment['FRONTEND_SERVER_STARTER_PATH'] ?? ''}',
      '--ExtraGenSnapshotOptions=${environment['EXTRA_GEN_SNAPSHOT_OPTIONS'] ?? ''}',
      '--DartDefines=${environment['DART_DEFINES'] ?? ''}',
      '--ExtraFrontEndOptions=${environment['EXTRA_FRONT_END_OPTIONS'] ?? ''}',
      '-dSrcRoot=${environment['SRCROOT'] ?? ''}',
<<<<<<< HEAD
      '-dDevDependenciesEnabled=${environment['FLUTTER_DEV_DEPENDENCIES_ENABLED'] ?? ''}',
      '-dBuildScript=$command',
=======
>>>>>>> d8baa77b
    ]);

    if (platform == TargetPlatform.ios) {
      flutterArgs.add('-dTargetDeviceOSVersion=${environment['TARGET_DEVICE_OS_VERSION'] ?? ''}');
      final String? expandedCodeSignIdentity = environment['EXPANDED_CODE_SIGN_IDENTITY'];
      if (expandedCodeSignIdentity != null &&
          expandedCodeSignIdentity.isNotEmpty &&
          environment['CODE_SIGNING_REQUIRED'] != 'NO') {
        flutterArgs.add('-dCodesignIdentity=$expandedCodeSignIdentity');
      }
    }
    if (platform == TargetPlatform.macos && command == 'build') {
      final String ephemeralDirectory = '$sourceRoot/Flutter/ephemeral';
      final String buildInputsPath = '$ephemeralDirectory/FlutterInputs.xcfilelist';
      final String buildOutputsPath = '$ephemeralDirectory/FlutterOutputs.xcfilelist';
      flutterArgs.addAll(<String>[
        '--build-inputs=$buildInputsPath',
        '--build-outputs=$buildOutputsPath',
      ]);
<<<<<<< HEAD
=======
    }

    if (command == 'prepare') {
      // Use the PreBuildAction define flag to force the tool to use a different
      // filecache file for the "prepare" command. This will make the environment
      // buildPrefix for the "prepare" command unique from the "build" command.
      // This will improve caching since the "build" command has more target dependencies.
      flutterArgs.add('-dPreBuildAction=PrepareFramework');
>>>>>>> d8baa77b
    }

    if (environment['PERFORMANCE_MEASUREMENT_FILE'] != null &&
        environment['PERFORMANCE_MEASUREMENT_FILE']!.isNotEmpty) {
      flutterArgs.add(
        '--performance-measurement-file=${environment['PERFORMANCE_MEASUREMENT_FILE']}',
      );
    }

    if (environment['CODE_SIZE_DIRECTORY'] != null &&
        environment['CODE_SIZE_DIRECTORY']!.isNotEmpty) {
      flutterArgs.add('-dCodeSizeDirectory=${environment['CODE_SIZE_DIRECTORY']}');
    }

    return flutterArgs;
  }
}

enum TargetPlatform {
  ios('ios'),
  macos('macos');

  const TargetPlatform(this.name);
  final String name;
}<|MERGE_RESOLUTION|>--- conflicted
+++ resolved
@@ -48,20 +48,16 @@
     final TargetPlatform platform = parsePlatform(platformName);
     switch (subCommand) {
       case 'build':
-        buildApp(platform);
+        buildApp();
       case 'prepare':
-<<<<<<< HEAD
         unpackFor('prepare');
-=======
-        prepare(platform);
->>>>>>> d8baa77b
       case 'thin':
         // No-op, thinning is handled during the bundle asset assemble build target.
         break;
       case 'embed':
       case 'embed_and_thin':
         // Thinning is handled during the bundle asset assemble build target, so just embed.
-        embedFlutterFrameworks(platform);
+        embedFlutterFrameworks();
       case 'test_vm_service_bonjour_service':
         // Exposed for integration testing only.
         addVmServiceBonjourService();
@@ -146,12 +142,6 @@
     stderr.writeln(message);
   }
 
-<<<<<<< HEAD
-  /// Log message appended with `warning:` to stderr.
-  /// This will display with a yellow warning icon in Xcode.
-  void echoWarning(String message) {
-    stderr.writeln('warning: $message\n');
-=======
   /// Log message to stderr.
   void echoXcodeError(String message) {
     stderr.writeln('error: $message');
@@ -161,7 +151,6 @@
   /// This will display with a yellow warning icon in Xcode.
   void echoXcodeWarning(String message) {
     stderr.writeln('warning: $message');
->>>>>>> d8baa77b
   }
 
   /// Log message to stdout.
@@ -196,11 +185,7 @@
   /// Uses `FLUTTER_BUILD_MODE` (uncommon) if set, otherwise uses `CONFIGURATION`.
   /// The `CONFIGURATION` may not match exactly since it can be named by the developer.
   /// If the `FLUTTER_BUILD_MODE` and `CONFIGURATION` do not contain either
-<<<<<<< HEAD
-  /// debug, profile, or release, print an error and exit the build.
-=======
   /// debug, profile, or release, prints an error and exits the build.
->>>>>>> d8baa77b
   String parseFlutterBuildMode() {
     // Use FLUTTER_BUILD_MODE if it's set, otherwise use the Xcode build configuration name
     // This means that if someone wants to use an Xcode build config other than Debug/Profile/Release,
@@ -254,7 +239,7 @@
       return TargetPlatform.ios;
     }
 
-    echoWarning('Unrecognized platform: $platformName. Defaulting to iOS.');
+    echoXcodeWarning('Unrecognized platform: $platformName. Defaulting to iOS.');
     return TargetPlatform.ios;
   }
 
@@ -284,7 +269,6 @@
   /// is not passed in the build settings during the `build` phase for macOS.
   ///
   /// On iOS, also injects local network permissions into the app's Info.plist.
-<<<<<<< HEAD
   void embedFlutterFrameworks() {
     final TargetPlatform platform = getPlatform();
 
@@ -364,27 +348,9 @@
     // Embed App.framework from Flutter into the app (after creating the Frameworks directory
     // if it doesn't already exist).
     runRsync(
-      delete: true,
       '${environment['BUILT_PRODUCTS_DIR']}/App.framework',
       embeddedFrameworksDir,
     );
-=======
-  void embedFlutterFrameworks(TargetPlatform platform) {
-    // Embed App.framework from Flutter into the app (after creating the Frameworks directory
-    // if it doesn't already exist).
-    final String xcodeFrameworksDir =
-        '${environment['TARGET_BUILD_DIR']}/${environment['FRAMEWORKS_FOLDER_PATH']}';
-    runSync('mkdir', <String>['-p', '--', xcodeFrameworksDir]);
-    runRsync('${environment['BUILT_PRODUCTS_DIR']}/App.framework', xcodeFrameworksDir);
-
-    final String? expandedCodeSignIdentity = environment['EXPANDED_CODE_SIGN_IDENTITY'];
-
-    final bool codesign =
-        platform == TargetPlatform.macos &&
-        expandedCodeSignIdentity != null &&
-        expandedCodeSignIdentity.isNotEmpty &&
-        environment['CODE_SIGNING_REQUIRED'] != 'NO';
->>>>>>> d8baa77b
 
     if (codesign) {
       _codesignFramework(expandedCodeSignIdentity, '$embeddedFrameworksDir/App.framework/App');
@@ -392,14 +358,12 @@
 
     // Embed the actual Flutter.framework that the Flutter app expects to run against,
     // which could be a local build or an arch/type specific build.
-<<<<<<< HEAD
     if (!skipFlutterFrameworkCopy) {
       switch (platform) {
         case TargetPlatform.ios:
-          runRsync(delete: true, intermediateFramework, '$embeddedFrameworksDir/');
+          runRsync(intermediateFramework, '$embeddedFrameworksDir/');
         case TargetPlatform.macos:
           runRsync(
-            delete: true,
             extraArgs: <String>['--filter', '- Headers', '--filter', '- Modules'],
             intermediateFramework,
             '$embeddedFrameworksDir/',
@@ -412,45 +376,6 @@
         );
       }
     }
-=======
-    switch (platform) {
-      case TargetPlatform.ios:
-        runRsync('${environment['BUILT_PRODUCTS_DIR']}/Flutter.framework', '$xcodeFrameworksDir/');
-      case TargetPlatform.macos:
-        runRsync(
-          extraArgs: <String>['--filter', '- Headers', '--filter', '- Modules'],
-          '${environment['BUILT_PRODUCTS_DIR']}/FlutterMacOS.framework',
-          '$xcodeFrameworksDir/',
-        );
-
-        if (codesign) {
-          _codesignFramework(expandedCodeSignIdentity, '$xcodeFrameworksDir/App.framework/App');
-          _codesignFramework(
-            expandedCodeSignIdentity,
-            '$xcodeFrameworksDir/FlutterMacOS.framework/FlutterMacOS',
-          );
-        }
-    }
-
-    _embedNativeAssets(
-      platform,
-      xcodeFrameworksDir: xcodeFrameworksDir,
-      codesign: codesign,
-      expandedCodeSignIdentity: expandedCodeSignIdentity,
-    );
-
-    if (platform == TargetPlatform.ios) {
-      addVmServiceBonjourService();
-    }
-  }
-
-  void _embedNativeAssets(
-    TargetPlatform platform, {
-    required String xcodeFrameworksDir,
-    required bool codesign,
-    String? expandedCodeSignIdentity,
-  }) {
->>>>>>> d8baa77b
     // Copy the native assets.
     final String sourceRoot = environment['SOURCE_ROOT'] ?? '';
     String projectPath = '$sourceRoot/..';
@@ -461,15 +386,10 @@
     final String nativeAssetsPath = '$projectPath/$flutterBuildDir/native_assets/${platform.name}/';
     final bool verbose = (environment['VERBOSE_SCRIPT_LOGGING'] ?? '').isNotEmpty;
     final Directory nativeAssetsDir = directoryFromPath(nativeAssetsPath);
-<<<<<<< HEAD
     if (nativeAssetsDir.existsSync()) {
-=======
-    if (!nativeAssetsDir.existsSync()) {
->>>>>>> d8baa77b
       if (verbose) {
         print("♦ No native assets to bundle. $nativeAssetsPath doesn't exist.");
       }
-<<<<<<< HEAD
       runRsync(
         extraArgs: <String>['--filter', '- native_assets.yaml', '--filter', '- native_assets.json'],
         nativeAssetsPath,
@@ -491,47 +411,13 @@
       }
     } else if (verbose) {
       print("♦ No native assets to bundle. $nativeAssetsPath doesn't exist.");
-=======
-      return;
-    }
-
-    if (verbose) {
-      print('♦ Copying native assets from $nativeAssetsPath.');
->>>>>>> d8baa77b
-    }
-    for (final FileSystemEntity entity in nativeAssetsDir.listSync()) {
-      if (entity is Directory) {
-        final String? frameworkName = parseFrameworkNameFromDirectory(entity);
-        if (frameworkName != null) {
-          runRsync(
-            extraArgs: <String>[
-              '--filter',
-              '- native_assets.yaml',
-              '--filter',
-              '- native_assets.json',
-            ],
-            entity.path,
-            xcodeFrameworksDir,
-          );
-          if (codesign && expandedCodeSignIdentity != null) {
-            _codesignFramework(
-              expandedCodeSignIdentity,
-              '$xcodeFrameworksDir/$frameworkName.framework/$frameworkName',
-            );
-          }
-        }
-      }
-    }
-  }
-
-<<<<<<< HEAD
+    }
+
     if (platform == TargetPlatform.ios) {
       addVmServiceBonjourService();
     }
   }
 
-=======
->>>>>>> d8baa77b
   void _codesignFramework(String expandedCodeSignIdentity, String frameworkPath) {
     runSync('codesign', <String>[
       '--force',
@@ -543,13 +429,10 @@
     ]);
   }
 
-<<<<<<< HEAD
-=======
   /// Parse the [dir]'s path to get the framework name. For example,
   /// `/path/to/framework_name.framework/` would parse to `framework_name`.
   ///
   /// Returns null if [dir] is not a `.framework`.
->>>>>>> d8baa77b
   static String? parseFrameworkNameFromDirectory(Directory dir) {
     final List<String> pathSegments = dir.uri.pathSegments;
     if (pathSegments.isEmpty) {
@@ -651,17 +534,10 @@
   }
 
   /// Calls `flutter assemble [buildMode]_unpack_[platform]` (e.g. `debug_unpack_ios`, `debug_unpack_macos`)
-<<<<<<< HEAD
   void unpackFor(String command) {
     if (command == 'prepare' && environment['ACTION'] == 'clean') {
       // The "prepare" command runs in a pre-action script, which also runs when
       // using the Xcode/xcodebuild clean command. Skip if cleaning.
-=======
-  void prepare(TargetPlatform platform) {
-    // The "prepare" command runs in a pre-action script, which also runs when
-    // using the Xcode/xcodebuild clean command. Skip if cleaning.
-    if (environment['ACTION'] == 'clean') {
->>>>>>> d8baa77b
       return;
     }
     final bool verbose = (environment['VERBOSE_SCRIPT_LOGGING'] ?? '').isNotEmpty;
@@ -670,22 +546,16 @@
 
     final String buildMode = parseFlutterBuildMode();
 
-<<<<<<< HEAD
     final TargetPlatform platform = getPlatform();
 
     final List<String> flutterArgs = _generateFlutterArgsForAssemble(
       command: command,
-=======
-    final List<String> flutterArgs = _generateFlutterArgsForAssemble(
-      command: 'prepare',
->>>>>>> d8baa77b
       buildMode: buildMode,
       sourceRoot: sourceRoot,
       platform: platform,
       verbose: verbose,
     );
 
-<<<<<<< HEAD
     switch (platform) {
       case TargetPlatform.ios:
         // The "prepare" command only targets the UnpackIOS target, which copies the
@@ -694,11 +564,6 @@
       case TargetPlatform.macos:
         flutterArgs.add('${buildMode}_unpack_macos');
     }
-=======
-    // The "prepare" command only targets the UnpackIOS/UnpackMacOS target, which copies the
-    // Flutter framework to the BUILT_PRODUCTS_DIR.
-    flutterArgs.add('${buildMode}_unpack_${platform.name}');
->>>>>>> d8baa77b
 
     final ProcessResult result = runSync(
       '${environmentEnsure('FLUTTER_ROOT')}/bin/flutter',
@@ -714,7 +579,6 @@
     }
   }
 
-<<<<<<< HEAD
   // TODO: SPM -
   void buildFrameworks() {
     if (environment['ACTION'] == 'clean') {
@@ -745,7 +609,7 @@
         command = 'macos-framework';
     }
     if (command == null) {
-      echoWarning('Skipping rebuilding frameworks. Unrecognized platform: $platformName.\n');
+      echoXcodeWarning('Skipping rebuilding frameworks. Unrecognized platform: $platformName.\n');
       return;
     }
 
@@ -756,7 +620,7 @@
         .firstMatch(File(pluginRegistrantSwiftPackageManifest).readAsStringSync())
         ?.group(1);
     if (buildMode != modeInPackage?.toLowerCase()) {
-      echoWarning(
+      echoXcodeWarning(
         'You are targeting build mode $buildMode, but the GeneratedPluginRegistrant is set to $modeInPackage.\n',
       );
       return;
@@ -784,11 +648,6 @@
   /// Calls `flutter assemble [buildMode]_[platform]_bundle_flutter_assets`
   /// (e.g. `debug_ios_bundle_flutter_assets`, `debug_macos_bundle_flutter_assets`)
   void buildApp() {
-=======
-  /// Calls `flutter assemble [buildMode]_[platform]_bundle_flutter_assets`
-  /// (e.g. `debug_ios_bundle_flutter_assets`, `debug_macos_bundle_flutter_assets`)
-  void buildApp(TargetPlatform platform) {
->>>>>>> d8baa77b
     final bool verbose = (environment['VERBOSE_SCRIPT_LOGGING'] ?? '').isNotEmpty;
     final String sourceRoot = environment['SOURCE_ROOT'] ?? '';
     final String projectPath = environment['FLUTTER_APPLICATION_PATH'] ?? '$sourceRoot/..';
@@ -796,7 +655,6 @@
     final String buildMode = parseFlutterBuildMode();
     final TargetPlatform platform = getPlatform();
 
-<<<<<<< HEAD
     final List<String> flutterArgs = _generateFlutterArgsForAssemble(
       command: 'build',
       buildMode: buildMode,
@@ -811,17 +669,6 @@
       case TargetPlatform.macos:
         flutterArgs.add('${buildMode}_macos_bundle_flutter_assets');
     }
-=======
-    _validateBuildMode(platform, buildMode);
-
-    final List<String> flutterArgs = _generateFlutterArgsForAssemble(
-      command: 'build',
-      buildMode: buildMode,
-      sourceRoot: sourceRoot,
-      platform: platform,
-      verbose: verbose,
-    );
->>>>>>> d8baa77b
 
     flutterArgs.add('${buildMode}_${platform.name}_bundle_flutter_assets');
     final ProcessResult result = runSync(
@@ -843,8 +690,6 @@
     echo('Project $projectPath built and packaged successfully.');
   }
 
-<<<<<<< HEAD
-=======
   /// Validate that the build mode targeted matches the build mode set by the
   /// Flutter CLI.
   /// If it doesn't match, print a warning unless the Xcode action is `install`,
@@ -892,7 +737,6 @@
     }
   }
 
->>>>>>> d8baa77b
   List<String> _generateFlutterArgsForAssemble({
     required String command,
     required String buildMode,
@@ -909,11 +753,7 @@
     // Warn the user if not archiving (ACTION=install) in release mode.
     final String? action = environment['ACTION'];
     if (action == 'install' && buildMode != 'release') {
-<<<<<<< HEAD
-      echoWarning(
-=======
       echoXcodeWarning(
->>>>>>> d8baa77b
         'Flutter archive not built in Release mode. Ensure '
         'FLUTTER_BUILD_MODE is set to release or run "flutter build ios '
         '--release", then re-run Archive from Xcode.',
@@ -990,11 +830,8 @@
       '--DartDefines=${environment['DART_DEFINES'] ?? ''}',
       '--ExtraFrontEndOptions=${environment['EXTRA_FRONT_END_OPTIONS'] ?? ''}',
       '-dSrcRoot=${environment['SRCROOT'] ?? ''}',
-<<<<<<< HEAD
       '-dDevDependenciesEnabled=${environment['FLUTTER_DEV_DEPENDENCIES_ENABLED'] ?? ''}',
       '-dBuildScript=$command',
-=======
->>>>>>> d8baa77b
     ]);
 
     if (platform == TargetPlatform.ios) {
@@ -1014,17 +851,6 @@
         '--build-inputs=$buildInputsPath',
         '--build-outputs=$buildOutputsPath',
       ]);
-<<<<<<< HEAD
-=======
-    }
-
-    if (command == 'prepare') {
-      // Use the PreBuildAction define flag to force the tool to use a different
-      // filecache file for the "prepare" command. This will make the environment
-      // buildPrefix for the "prepare" command unique from the "build" command.
-      // This will improve caching since the "build" command has more target dependencies.
-      flutterArgs.add('-dPreBuildAction=PrepareFramework');
->>>>>>> d8baa77b
     }
 
     if (environment['PERFORMANCE_MEASUREMENT_FILE'] != null &&
