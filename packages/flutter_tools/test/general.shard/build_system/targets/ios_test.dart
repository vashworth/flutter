// Copyright 2014 The Flutter Authors. All rights reserved.
// Use of this source code is governed by a BSD-style license that can be
// found in the LICENSE file.

import 'dart:async';

import 'package:file/memory.dart';
import 'package:file_testing/file_testing.dart';
import 'package:flutter_tools/src/artifacts.dart';
import 'package:flutter_tools/src/base/file_system.dart';
import 'package:flutter_tools/src/base/logger.dart';
import 'package:flutter_tools/src/base/platform.dart';
import 'package:flutter_tools/src/build_info.dart';
import 'package:flutter_tools/src/build_system/build_system.dart';
import 'package:flutter_tools/src/build_system/targets/ios.dart';
import 'package:flutter_tools/src/ios/xcodeproj.dart';
import 'package:flutter_tools/src/reporting/reporting.dart';
import 'package:test/fake.dart';
import 'package:unified_analytics/unified_analytics.dart';

import '../../../src/common.dart';
import '../../../src/context.dart';
import '../../../src/fake_process_manager.dart';
import '../../../src/fakes.dart';
import '../../../src/package_config.dart';

final Platform macPlatform = FakePlatform(
  operatingSystem: 'macos',
  environment: <String, String>{},
);

const List<String> _kSharedConfig = <String>[
  '-dynamiclib',
  '-miphoneos-version-min=13.0',
  '-Xlinker',
  '-rpath',
  '-Xlinker',
  '@executable_path/Frameworks',
  '-Xlinker',
  '-rpath',
  '-Xlinker',
  '@loader_path/Frameworks',
  '-fapplication-extension',
  '-install_name',
  '@rpath/App.framework/App',
  '-isysroot',
  'path/to/iPhoneOS.sdk',
];

void main() {
  late Environment environment;
  late MemoryFileSystem fileSystem;
  late FakeProcessManager processManager;
  late Artifacts artifacts;
  late BufferLogger logger;
  late TestUsage usage;
  late FakeAnalytics fakeAnalytics;

  setUp(() {
    fileSystem = MemoryFileSystem.test();
    processManager = FakeProcessManager.empty();
    logger = BufferLogger.test();
    artifacts = Artifacts.test();
    usage = TestUsage();
    fakeAnalytics = getInitializedFakeAnalyticsInstance(
      fs: fileSystem,
      fakeFlutterVersion: FakeFlutterVersion(),
    );
    environment = Environment.test(
      fileSystem.currentDirectory,
      defines: <String, String>{kTargetPlatform: 'ios'},
      inputs: <String, String>{},
      processManager: processManager,
      artifacts: artifacts,
      logger: logger,
      fileSystem: fileSystem,
      engineVersion: '2',
      analytics: fakeAnalytics,
    );
  });

  testWithoutContext('iOS AOT targets has analyticsName', () {
    expect(const AotAssemblyRelease().analyticsName, 'ios_aot');
    expect(const AotAssemblyProfile().analyticsName, 'ios_aot');
  });

  testUsingContext(
    'DebugUniversalFramework creates simulator binary',
    () async {
      environment.defines[kIosArchs] = 'x86_64';
      environment.defines[kSdkRoot] = 'path/to/iPhoneSimulator.sdk';
      final String appFrameworkPath =
          environment.buildDir.childDirectory('App.framework').childFile('App').path;
      processManager.addCommands(<FakeCommand>[
        FakeCommand(
          command: <String>[
            'xcrun',
            'clang',
            '-x',
            'c',
            '-arch',
            'x86_64',
            fileSystem.path.absolute(
              fileSystem.path.join('.tmp_rand0', 'flutter_tools_stub_source.rand0', 'debug_app.cc'),
            ),
            '-dynamiclib',
            '-miphonesimulator-version-min=13.0',
            '-Xlinker',
            '-rpath',
            '-Xlinker',
            '@executable_path/Frameworks',
            '-Xlinker',
            '-rpath',
            '-Xlinker',
            '@loader_path/Frameworks',
            '-fapplication-extension',
            '-install_name',
            '@rpath/App.framework/App',
            '-isysroot',
            'path/to/iPhoneSimulator.sdk',
            '-o',
            appFrameworkPath,
          ],
        ),
        FakeCommand(
          command: <String>['xattr', '-r', '-d', 'com.apple.FinderInfo', appFrameworkPath],
        ),
        FakeCommand(
          command: <String>[
            'codesign',
            '--force',
            '--sign',
            '-',
            '--timestamp=none',
            appFrameworkPath,
          ],
        ),
      ]);

      await const DebugUniversalFramework().build(environment);
      expect(processManager, hasNoRemainingExpectations);
    },
    overrides: <Type, Generator>{
      FileSystem: () => fileSystem,
      ProcessManager: () => processManager,
      Platform: () => macPlatform,
    },
  );

  testUsingContext(
    'DebugUniversalFramework creates expected binary with arm64 only arch',
    () async {
      environment.defines[kIosArchs] = 'arm64';
      environment.defines[kSdkRoot] = 'path/to/iPhoneOS.sdk';
      final String appFrameworkPath =
          environment.buildDir.childDirectory('App.framework').childFile('App').path;
      processManager.addCommands(<FakeCommand>[
        FakeCommand(
          command: <String>[
            'xcrun',
            'clang',
            '-x',
            'c',
            // iphone only gets 64 bit arch based on kIosArchs
            '-arch',
            'arm64',
            fileSystem.path.absolute(
              fileSystem.path.join('.tmp_rand0', 'flutter_tools_stub_source.rand0', 'debug_app.cc'),
            ),
            ..._kSharedConfig,
            '-o',
            appFrameworkPath,
          ],
        ),
        FakeCommand(
          command: <String>['xattr', '-r', '-d', 'com.apple.FinderInfo', appFrameworkPath],
        ),
        FakeCommand(
          command: <String>[
            'codesign',
            '--force',
            '--sign',
            '-',
            '--timestamp=none',
            appFrameworkPath,
          ],
        ),
      ]);

      await const DebugUniversalFramework().build(environment);
      expect(processManager, hasNoRemainingExpectations);
    },
    overrides: <Type, Generator>{
      FileSystem: () => fileSystem,
      ProcessManager: () => processManager,
      Platform: () => macPlatform,
    },
  );

  testUsingContext(
    'DebugIosApplicationBundle',
    () async {
      environment.defines[kBuildMode] = 'debug';
      environment.defines[kCodesignIdentity] = 'ABC123';
      // Precompiled dart data

      fileSystem
          .file(artifacts.getArtifactPath(Artifact.vmSnapshotData, mode: BuildMode.debug))
          .createSync();
      fileSystem
          .file(artifacts.getArtifactPath(Artifact.isolateSnapshotData, mode: BuildMode.debug))
          .createSync();
      // Project info
      fileSystem.file('pubspec.yaml').writeAsStringSync('name: my_app');
      writePackageConfigFiles(directory: fileSystem.currentDirectory, mainLibName: 'my_app');
      // Plist file
      fileSystem
          .file(fileSystem.path.join('ios', 'Flutter', 'AppFrameworkInfo.plist'))
          .createSync(recursive: true);
      // App kernel
      environment.buildDir.childFile('app.dill').createSync(recursive: true);
      environment.buildDir.childFile('native_assets.json').createSync();
      // Stub framework
      environment.buildDir
          .childDirectory('App.framework')
          .childFile('App')
          .createSync(recursive: true);

      final Directory frameworkDirectory = environment.outputDir.childDirectory('App.framework');
      final File frameworkDirectoryBinary = frameworkDirectory.childFile('App');
      processManager.addCommands(<FakeCommand>[
        FakeCommand(
          command: <String>[
            'xattr',
            '-r',
            '-d',
            'com.apple.FinderInfo',
            frameworkDirectoryBinary.path,
          ],
        ),
        FakeCommand(
          command: <String>[
            'codesign',
            '--force',
            '--sign',
            'ABC123',
            '--timestamp=none',
            frameworkDirectoryBinary.path,
          ],
        ),
      ]);

      await const DebugIosApplicationBundle().build(environment);
      expect(processManager, hasNoRemainingExpectations);

      expect(frameworkDirectoryBinary, exists);
      expect(frameworkDirectory.childFile('Info.plist'), exists);

      final Directory assetDirectory = frameworkDirectory.childDirectory('flutter_assets');
      expect(assetDirectory.childFile('kernel_blob.bin'), exists);
      expect(assetDirectory.childFile('AssetManifest.json'), exists);
      expect(assetDirectory.childFile('vm_snapshot_data'), exists);
      expect(assetDirectory.childFile('isolate_snapshot_data'), exists);
    },
    overrides: <Type, Generator>{
      FileSystem: () => fileSystem,
      ProcessManager: () => processManager,
      Platform: () => macPlatform,
    },
  );

  testUsingContext(
    'DebugIosApplicationBundle with flavor',
    () async {
      environment.defines[kBuildMode] = 'debug';
      environment.defines[kCodesignIdentity] = 'ABC123';
      environment.defines[kFlavor] = 'vanilla';
      environment.defines[kXcodeConfiguration] = 'Debug-strawberry';
      fileSystem.directory('/ios/Runner.xcodeproj').createSync(recursive: true);
      fileSystem.file('pubspec.yaml')
        ..createSync()
        ..writeAsStringSync('''
  name: example
  flutter:
    assets:
      - assets/common/
      - path: assets/vanilla/
        flavors:
          - vanilla
      - path: assets/strawberry/
        flavors:
          - strawberry
  ''');

      fileSystem.file('assets/common/image.png').createSync(recursive: true);
      fileSystem.file('assets/vanilla/ice-cream.png').createSync(recursive: true);
      fileSystem.file('assets/strawberry/ice-cream.png').createSync(recursive: true);
      // Precompiled dart data
      fileSystem
          .file(artifacts.getArtifactPath(Artifact.vmSnapshotData, mode: BuildMode.debug))
          .createSync();
      fileSystem
          .file(artifacts.getArtifactPath(Artifact.isolateSnapshotData, mode: BuildMode.debug))
          .createSync();
      // Project info
      writePackageConfigFiles(directory: fileSystem.currentDirectory, mainLibName: 'example');
      // Plist file
      fileSystem
          .file(fileSystem.path.join('ios', 'Flutter', 'AppFrameworkInfo.plist'))
          .createSync(recursive: true);
      // App kernel
      environment.buildDir.childFile('app.dill').createSync(recursive: true);
      environment.buildDir.childFile('native_assets.json').createSync();
      // Stub framework
      environment.buildDir
          .childDirectory('App.framework')
          .childFile('App')
          .createSync(recursive: true);

      final Directory frameworkDirectory = environment.outputDir.childDirectory('App.framework');
      final File frameworkDirectoryBinary = frameworkDirectory.childFile('App');
      processManager.addCommands(<FakeCommand>[
        FakeCommand(
          command: <String>[
            'xattr',
            '-r',
            '-d',
            'com.apple.FinderInfo',
            frameworkDirectoryBinary.path,
          ],
        ),
        FakeCommand(
          command: <String>[
            'codesign',
            '--force',
            '--sign',
            'ABC123',
            '--timestamp=none',
            frameworkDirectoryBinary.path,
          ],
        ),
      ]);
      await const DebugIosApplicationBundle().build(environment);

      expect(
        fileSystem.file('${frameworkDirectory.path}/flutter_assets/assets/common/image.png'),
        exists,
      );
      expect(
        fileSystem.file('${frameworkDirectory.path}/flutter_assets/assets/vanilla/ice-cream.png'),
        isNot(exists),
      );
      expect(
        fileSystem.file(
          '${frameworkDirectory.path}/flutter_assets/assets/strawberry/ice-cream.png',
        ),
        exists,
      );
    },
    overrides: <Type, Generator>{
      FileSystem: () => fileSystem,
      ProcessManager: () => processManager,
      Platform: () => macPlatform,
      XcodeProjectInterpreter:
          () => FakeXcodeProjectInterpreter(schemes: <String>['Runner', 'strawberry']),
    },
  );

  testUsingContext(
    'DebugIosApplicationBundle with impeller and shader compilation',
    () async {
      // Create impellerc to work around fallback detection logic.
      fileSystem
          .file(artifacts.getHostArtifact(HostArtifact.impellerc))
          .createSync(recursive: true);

      environment.defines[kBuildMode] = 'debug';
      environment.defines[kCodesignIdentity] = 'ABC123';
      // Precompiled dart data

      fileSystem
          .file(artifacts.getArtifactPath(Artifact.vmSnapshotData, mode: BuildMode.debug))
          .createSync();
      fileSystem
          .file(artifacts.getArtifactPath(Artifact.isolateSnapshotData, mode: BuildMode.debug))
          .createSync();
      // Project info
      fileSystem
          .file('pubspec.yaml')
          .writeAsStringSync('name: my_app\nflutter:\n  shaders:\n    - shader.glsl');
      writePackageConfigFiles(directory: fileSystem.currentDirectory, mainLibName: 'my_app');
      // Plist file
      fileSystem
          .file(fileSystem.path.join('ios', 'Flutter', 'AppFrameworkInfo.plist'))
          .createSync(recursive: true);
      // Shader file
      fileSystem.file('shader.glsl').writeAsStringSync('test');
      // App kernel
      environment.buildDir.childFile('app.dill').createSync(recursive: true);
      environment.buildDir.childFile('native_assets.json').createSync();
      // Stub framework
      environment.buildDir
          .childDirectory('App.framework')
          .childFile('App')
          .createSync(recursive: true);

      final Directory frameworkDirectory = environment.outputDir.childDirectory('App.framework');
      final File frameworkDirectoryBinary = frameworkDirectory.childFile('App');
      processManager.addCommands(<FakeCommand>[
        const FakeCommand(
          command: <String>[
            'HostArtifact.impellerc',
            '--runtime-stage-metal',
            '--iplr',
            '--sl=/App.framework/flutter_assets/shader.glsl',
            '--spirv=/App.framework/flutter_assets/shader.glsl.spirv',
            '--input=/shader.glsl',
            '--input-type=frag',
            '--include=/',
            '--include=/./shader_lib',
          ],
        ),
        FakeCommand(
          command: <String>[
            'xattr',
            '-r',
            '-d',
            'com.apple.FinderInfo',
            frameworkDirectoryBinary.path,
          ],
        ),
        FakeCommand(
          command: <String>[
            'codesign',
            '--force',
            '--sign',
            'ABC123',
            '--timestamp=none',
            frameworkDirectoryBinary.path,
          ],
        ),
      ]);

      await const DebugIosApplicationBundle().build(environment);
      expect(processManager, hasNoRemainingExpectations);

      expect(frameworkDirectoryBinary, exists);
      expect(frameworkDirectory.childFile('Info.plist'), exists);

      final Directory assetDirectory = frameworkDirectory.childDirectory('flutter_assets');
      expect(assetDirectory.childFile('kernel_blob.bin'), exists);
      expect(assetDirectory.childFile('AssetManifest.json'), exists);
      expect(assetDirectory.childFile('vm_snapshot_data'), exists);
      expect(assetDirectory.childFile('isolate_snapshot_data'), exists);
    },
    overrides: <Type, Generator>{
      FileSystem: () => fileSystem,
      ProcessManager: () => processManager,
      Platform: () => macPlatform,
    },
  );

  testUsingContext(
    'ReleaseIosApplicationBundle build',
    () async {
      environment.defines[kBuildMode] = 'release';
      environment.defines[kCodesignIdentity] = 'ABC123';
      environment.defines[kXcodeAction] = 'build';

      // Project info
      fileSystem.file('pubspec.yaml').writeAsStringSync('name: my_app');
      writePackageConfigFiles(directory: fileSystem.currentDirectory, mainLibName: 'my_app');

      // Plist file
      fileSystem
          .file(fileSystem.path.join('ios', 'Flutter', 'AppFrameworkInfo.plist'))
          .createSync(recursive: true);

      // Real framework
      environment.buildDir
          .childDirectory('App.framework')
          .childFile('App')
          .createSync(recursive: true);
      environment.buildDir.childFile('native_assets.json').createSync();

      // Input dSYM
      environment.buildDir
          .childDirectory('App.framework.dSYM')
          .childDirectory('Contents')
          .childDirectory('Resources')
          .childDirectory('DWARF')
          .childFile('App')
          .createSync(recursive: true);

      final Directory frameworkDirectory = environment.outputDir.childDirectory('App.framework');
      final File frameworkDirectoryBinary = frameworkDirectory.childFile('App');
      processManager.addCommands(<FakeCommand>[
        FakeCommand(
          command: <String>[
            'xattr',
            '-r',
            '-d',
            'com.apple.FinderInfo',
            frameworkDirectoryBinary.path,
          ],
        ),
        FakeCommand(
          command: <String>[
            'codesign',
            '--force',
            '--sign',
            'ABC123',
            frameworkDirectoryBinary.path,
          ],
        ),
      ]);

      await const ReleaseIosApplicationBundle().build(environment);
      expect(processManager, hasNoRemainingExpectations);

      expect(frameworkDirectoryBinary, exists);
      expect(frameworkDirectory.childFile('Info.plist'), exists);
      expect(
        environment.outputDir
            .childDirectory('App.framework.dSYM')
            .childDirectory('Contents')
            .childDirectory('Resources')
            .childDirectory('DWARF')
            .childFile('App'),
        exists,
      );

      final Directory assetDirectory = frameworkDirectory.childDirectory('flutter_assets');
      expect(assetDirectory.childFile('kernel_blob.bin'), isNot(exists));
      expect(assetDirectory.childFile('AssetManifest.json'), exists);
      expect(assetDirectory.childFile('vm_snapshot_data'), isNot(exists));
      expect(assetDirectory.childFile('isolate_snapshot_data'), isNot(exists));
      expect(usage.events, isEmpty);
      expect(fakeAnalytics.sentEvents, isEmpty);
    },
    overrides: <Type, Generator>{
      FileSystem: () => fileSystem,
      ProcessManager: () => processManager,
      Platform: () => macPlatform,
    },
  );

  testUsingContext(
    'ReleaseIosApplicationBundle sends archive success event',
    () async {
      environment.defines[kBuildMode] = 'release';
      environment.defines[kXcodeAction] = 'install';

      fileSystem
          .file(fileSystem.path.join('ios', 'Flutter', 'AppFrameworkInfo.plist'))
          .createSync(recursive: true);

      environment.buildDir
          .childDirectory('App.framework')
          .childFile('App')
          .createSync(recursive: true);
      environment.buildDir.childFile('native_assets.json').createSync();

      final Directory frameworkDirectory = environment.outputDir.childDirectory('App.framework');
      final File frameworkDirectoryBinary = frameworkDirectory.childFile('App');
      processManager.addCommands(<FakeCommand>[
        FakeCommand(
          command: <String>[
            'xattr',
            '-r',
            '-d',
            'com.apple.FinderInfo',
            frameworkDirectoryBinary.path,
          ],
        ),
        FakeCommand(
          command: <String>['codesign', '--force', '--sign', '-', frameworkDirectoryBinary.path],
        ),
      ]);

      await const ReleaseIosApplicationBundle().build(environment);
      expect(
        fakeAnalytics.sentEvents,
        contains(
          Event.appleUsageEvent(workflow: 'assemble', parameter: 'ios-archive', result: 'success'),
        ),
      );
    },
    overrides: <Type, Generator>{
      FileSystem: () => fileSystem,
      ProcessManager: () => processManager,
      Platform: () => macPlatform,
    },
  );

  testUsingContext(
    'ReleaseIosApplicationBundle sends archive fail event',
    () async {
      environment.defines[kBuildMode] = 'release';
      environment.defines[kXcodeAction] = 'install';

      // Throws because the project files are not set up.
      await expectLater(
        () => const ReleaseIosApplicationBundle().build(environment),
        throwsA(const TypeMatcher<FileSystemException>()),
      );
      expect(
        fakeAnalytics.sentEvents,
        contains(
          Event.appleUsageEvent(workflow: 'assemble', parameter: 'ios-archive', result: 'fail'),
        ),
      );
    },
    overrides: <Type, Generator>{
      FileSystem: () => fileSystem,
      ProcessManager: () => processManager,
      Platform: () => macPlatform,
    },
  );

  testUsingContext(
    'AotAssemblyRelease throws exception if asked to build for simulator',
    () async {
      final FileSystem fileSystem = MemoryFileSystem.test();
      final Environment environment = Environment.test(
        fileSystem.currentDirectory,
        defines: <String, String>{
          kTargetPlatform: 'ios',
          kSdkRoot: 'path/to/iPhoneSimulator.sdk',
          kBuildMode: 'release',
          kIosArchs: 'x86_64',
        },
        processManager: processManager,
        artifacts: artifacts,
        logger: logger,
        fileSystem: fileSystem,
      );

      expect(
        const AotAssemblyRelease().build(environment),
        throwsA(
          isException.having(
            (Exception exception) => exception.toString(),
            'description',
            contains('release/profile builds are only supported for physical devices.'),
          ),
        ),
      );
      expect(processManager, hasNoRemainingExpectations);
    },
    overrides: <Type, Generator>{
      FileSystem: () => fileSystem,
      ProcessManager: () => processManager,
      Platform: () => macPlatform,
    },
  );

  testUsingContext(
    'AotAssemblyRelease throws exception if sdk root is missing',
    () async {
      final FileSystem fileSystem = MemoryFileSystem.test();
      final Environment environment = Environment.test(
        fileSystem.currentDirectory,
        defines: <String, String>{kTargetPlatform: 'ios'},
        processManager: processManager,
        artifacts: artifacts,
        logger: logger,
        fileSystem: fileSystem,
      );
      environment.defines[kBuildMode] = 'release';
      environment.defines[kIosArchs] = 'x86_64';

      expect(
        const AotAssemblyRelease().build(environment),
        throwsA(
          isException.having(
            (Exception exception) => exception.toString(),
            'description',
            contains('required define SdkRoot but it was not provided'),
          ),
        ),
      );
      expect(processManager, hasNoRemainingExpectations);
    },
    overrides: <Type, Generator>{
      FileSystem: () => fileSystem,
      ProcessManager: () => processManager,
      Platform: () => macPlatform,
    },
  );

  group('copies Flutter.framework', () {
    late Directory outputDir;
    late File binary;
    late FakeCommand copyPhysicalFrameworkCommand;
    late FakeCommand copyPhysicalFrameworkDsymCommand;
    late FakeCommand copyPhysicalFrameworkDsymCommandFailure;
    late FakeCommand lipoCommandNonFatResult;
    late FakeCommand lipoVerifyArm64Command;
    late FakeCommand xattrCommand;
    late FakeCommand adHocCodesignCommand;

    setUp(() {
      final FileSystem fileSystem = MemoryFileSystem.test();
      outputDir = fileSystem.directory('output');
      binary = outputDir.childDirectory('Flutter.framework').childFile('Flutter');

      copyPhysicalFrameworkCommand = FakeCommand(
        command: <String>[
          'rsync',
          '-av',
          '--delete',
          '--filter',
          '- .DS_Store/',
          '--chmod=Du=rwx,Dgo=rx,Fu=rw,Fgo=r',
          'Artifact.flutterFramework.TargetPlatform.ios.debug.EnvironmentType.physical',
          outputDir.path,
        ],
      );

      copyPhysicalFrameworkDsymCommand = FakeCommand(
        command: <String>[
          'rsync',
          '-av',
          '--delete',
          '--filter',
          '- .DS_Store/',
          '--chmod=Du=rwx,Dgo=rx,Fu=rw,Fgo=r',
          'Artifact.flutterFrameworkDsym.TargetPlatform.ios.debug.EnvironmentType.physical',
          outputDir.path,
        ],
      );

      copyPhysicalFrameworkDsymCommandFailure = FakeCommand(
        command: <String>[
          'rsync',
          '-av',
          '--delete',
          '--filter',
          '- .DS_Store/',
          '--chmod=Du=rwx,Dgo=rx,Fu=rw,Fgo=r',
          'Artifact.flutterFrameworkDsym.TargetPlatform.ios.debug.EnvironmentType.physical',
          outputDir.path,
        ],
        exitCode: 1,
      );

      lipoCommandNonFatResult = FakeCommand(
        command: <String>['lipo', '-info', binary.path],
        stdout: 'Non-fat file:',
      );

      lipoVerifyArm64Command = FakeCommand(
        command: <String>['lipo', binary.path, '-verify_arch', 'arm64'],
      );

      xattrCommand = FakeCommand(
        command: <String>['xattr', '-r', '-d', 'com.apple.FinderInfo', binary.path],
      );

      adHocCodesignCommand = FakeCommand(
        command: <String>['codesign', '--force', '--sign', '-', '--timestamp=none', binary.path],
      );
    });

    testWithoutContext('iphonesimulator', () async {
      final Environment environment = Environment.test(
        fileSystem.currentDirectory,
        processManager: processManager,
        artifacts: artifacts,
        logger: logger,
        fileSystem: fileSystem,
        outputDir: outputDir,
        defines: <String, String>{kIosArchs: 'x86_64', kSdkRoot: 'path/to/iPhoneSimulator.sdk'},
      );

      processManager.addCommands(<FakeCommand>[
        FakeCommand(
          command: <String>[
            'rsync',
            '-av',
            '--delete',
            '--filter',
            '- .DS_Store/',
            '--chmod=Du=rwx,Dgo=rx,Fu=rw,Fgo=r',
            'Artifact.flutterFramework.TargetPlatform.ios.debug.EnvironmentType.simulator',
            outputDir.path,
          ],
          onRun: (_) => binary.createSync(recursive: true),
        ),
        lipoCommandNonFatResult,
        FakeCommand(command: <String>['lipo', binary.path, '-verify_arch', 'x86_64']),
        xattrCommand,
        adHocCodesignCommand,
      ]);
      await const DebugUnpackIOS().build(environment);

      expect(
        logger.traceText,
        contains('Skipping lipo for non-fat file output/Flutter.framework/Flutter'),
      );
      expect(processManager, hasNoRemainingExpectations);
    });

    testWithoutContext('fails when frameworks missing', () async {
      final Environment environment = Environment.test(
        fileSystem.currentDirectory,
        processManager: processManager,
        artifacts: artifacts,
        logger: logger,
        fileSystem: fileSystem,
        outputDir: outputDir,
        defines: <String, String>{kIosArchs: 'arm64', kSdkRoot: 'path/to/iPhoneOS.sdk'},
      );
      processManager.addCommand(copyPhysicalFrameworkCommand);
      await expectLater(
        const DebugUnpackIOS().build(environment),
        throwsA(
          isException.having(
            (Exception exception) => exception.toString(),
            'description',
            contains('Flutter.framework/Flutter does not exist, cannot thin'),
          ),
        ),
      );
    });

    testWithoutContext('fails when framework dSYM copy fails', () async {
      binary.createSync(recursive: true);
      final Directory dSYM = fileSystem.directory(
        artifacts.getArtifactPath(
          Artifact.flutterFrameworkDsym,
          platform: TargetPlatform.ios,
          mode: BuildMode.debug,
          environmentType: EnvironmentType.physical,
        ),
      );
      dSYM.createSync(recursive: true);

      final Environment environment = Environment.test(
        fileSystem.currentDirectory,
        processManager: processManager,
        artifacts: artifacts,
        logger: logger,
        fileSystem: fileSystem,
        outputDir: outputDir,
        defines: <String, String>{kIosArchs: 'arm64', kSdkRoot: 'path/to/iPhoneOS.sdk'},
      );
      processManager.addCommands(<FakeCommand>[
        copyPhysicalFrameworkCommand,
        copyPhysicalFrameworkDsymCommandFailure,
      ]);
      await expectLater(
        const DebugUnpackIOS().build(environment),
        throwsA(
          isException.having(
            (Exception exception) => exception.toString(),
            'description',
            contains('Failed to copy framework dSYM'),
          ),
        ),
      );
    });

    testWithoutContext('fails when requested archs missing from framework', () async {
      binary.createSync(recursive: true);

      final Environment environment = Environment.test(
        fileSystem.currentDirectory,
        processManager: processManager,
        artifacts: artifacts,
        logger: logger,
        fileSystem: fileSystem,
        outputDir: outputDir,
        defines: <String, String>{kIosArchs: 'arm64 x86_64', kSdkRoot: 'path/to/iPhoneOS.sdk'},
      );

      processManager.addCommands(<FakeCommand>[
        copyPhysicalFrameworkCommand,
        FakeCommand(
          command: <String>['lipo', '-info', binary.path],
          stdout: 'Architectures in the fat file:',
        ),
        FakeCommand(
          command: <String>['lipo', binary.path, '-verify_arch', 'arm64', 'x86_64'],
          exitCode: 1,
        ),
      ]);

      await expectLater(
        const DebugUnpackIOS().build(environment),
        throwsA(
          isException.having(
            (Exception exception) => exception.toString(),
            'description',
            contains(
              'does not contain architectures "arm64 x86_64".\n\n'
              'lipo -info:\nArchitectures in the fat file:',
            ),
          ),
        ),
      );
    });

    testWithoutContext('fails when lipo extract fails', () async {
      binary.createSync(recursive: true);

      final Environment environment = Environment.test(
        fileSystem.currentDirectory,
        processManager: processManager,
        artifacts: artifacts,
        logger: logger,
        fileSystem: fileSystem,
        outputDir: outputDir,
        defines: <String, String>{kIosArchs: 'arm64 x86_64', kSdkRoot: 'path/to/iPhoneOS.sdk'},
      );

      processManager.addCommands(<FakeCommand>[
        copyPhysicalFrameworkCommand,
        FakeCommand(
          command: <String>['lipo', '-info', binary.path],
          stdout: 'Architectures in the fat file:',
        ),
        FakeCommand(command: <String>['lipo', binary.path, '-verify_arch', 'arm64', 'x86_64']),
        FakeCommand(
          command: <String>[
            'lipo',
            '-output',
            binary.path,
            '-extract',
            'arm64',
            '-extract',
            'x86_64',
            binary.path,
          ],
          exitCode: 1,
          stderr: 'lipo error',
        ),
      ]);

      await expectLater(
        const DebugUnpackIOS().build(environment),
        throwsA(
          isException.having(
            (Exception exception) => exception.toString(),
            'description',
            contains(
              'Failed to extract architectures "arm64 x86_64" for output/Flutter.framework/Flutter.\n\n'
              'stderr:\n'
              'lipo error\n\n'
              'lipo -info:\nArchitectures in the fat file:',
            ),
          ),
        ),
      );
    });

    group('CheckForLaunchRootViewControllerAccessDeprecation', () {
      testWithoutContext('Swift Positive', () async {
        final File file = fileSystem.file('AppDelegate.swift');
        file.writeAsStringSync('''
@objc class AppDelegate: FlutterAppDelegate {
  override func application(
    _ application: UIApplication,
    didFinishLaunchingWithOptions launchOptions: [UIApplication.LaunchOptionsKey: Any]?) -> Bool {

    let controller : FlutterViewController = window?.rootViewController as! FlutterViewController
  }
}
''');
        await checkForLaunchRootViewControllerAccessDeprecationSwift(logger, file);
        expect(
          logger.warningText,
          startsWith(
            'AppDelegate.swift:6: warning: Flutter deprecation: Accessing rootViewController',
          ),
        );
      });

      testWithoutContext('Swift Negative', () async {
        final File file = fileSystem.file('AppDelegate.swift');
        file.writeAsStringSync('''
@objc class AppDelegate: FlutterAppDelegate {
  override func application(
    _ application: UIApplication,
    didFinishLaunchingWithOptions launchOptions: [UIApplication.LaunchOptionsKey: Any]?) -> Bool {
  }

  func doIt() {
    let controller : FlutterViewController = window?.rootViewController as! FlutterViewController
  }
}
''');
        await checkForLaunchRootViewControllerAccessDeprecationSwift(logger, file);
        expect(logger.warningText, equals(''));
      });

      testWithoutContext('Objc Positive', () async {
        final File file = fileSystem.file('AppDelegate.m');
        file.writeAsStringSync('''
@implementation AppDelegate

- (BOOL)application:(UIApplication*)application
    didFinishLaunchingWithOptions:(NSDictionary*)launchOptions {
  FlutterViewController* controller =
      (FlutterViewController*)self.window.rootViewController;
}

@end
''');
        await checkForLaunchRootViewControllerAccessDeprecationObjc(logger, file);
        expect(
          logger.warningText,
          startsWith('AppDelegate.m:6: warning: Flutter deprecation: Accessing rootViewController'),
        );
      });

      testWithoutContext('Objc Negative', () async {
        final File file = fileSystem.file('AppDelegate.m');
        file.writeAsStringSync('''
@implementation AppDelegate

- (BOOL)application:(UIApplication*)application
    didFinishLaunchingWithOptions:(NSDictionary*)launchOptions {
}

- (void)doIt {
 FlutterViewController* controller =
      (FlutterViewController*)self.window.rootViewController;
}

@end
''');
        await checkForLaunchRootViewControllerAccessDeprecationObjc(logger, file);
        expect(logger.warningText, equals(''));
      });
    });

    testWithoutContext('skips thin framework', () async {
      binary.createSync(recursive: true);

      final Environment environment = Environment.test(
        fileSystem.currentDirectory,
        processManager: processManager,
        artifacts: artifacts,
        logger: logger,
        fileSystem: fileSystem,
        outputDir: outputDir,
        defines: <String, String>{kIosArchs: 'arm64', kSdkRoot: 'path/to/iPhoneOS.sdk'},
      );

      processManager.addCommands(<FakeCommand>[
        copyPhysicalFrameworkCommand,
        lipoCommandNonFatResult,
        lipoVerifyArm64Command,
        xattrCommand,
        adHocCodesignCommand,
      ]);
      await const DebugUnpackIOS().build(environment);

      expect(
        logger.traceText,
        contains('Skipping lipo for non-fat file output/Flutter.framework/Flutter'),
      );

      expect(processManager, hasNoRemainingExpectations);
    });

    testWithoutContext('thins fat framework', () async {
      binary.createSync(recursive: true);

      final Environment environment = Environment.test(
        fileSystem.currentDirectory,
        processManager: processManager,
        artifacts: artifacts,
        logger: logger,
        fileSystem: fileSystem,
        outputDir: outputDir,
        defines: <String, String>{kIosArchs: 'arm64 x86_64', kSdkRoot: 'path/to/iPhoneOS.sdk'},
      );

      processManager.addCommands(<FakeCommand>[
        copyPhysicalFrameworkCommand,
        FakeCommand(
          command: <String>['lipo', '-info', binary.path],
          stdout: 'Architectures in the fat file:',
        ),
        FakeCommand(command: <String>['lipo', binary.path, '-verify_arch', 'arm64', 'x86_64']),
        FakeCommand(
          command: <String>[
            'lipo',
            '-output',
            binary.path,
            '-extract',
            'arm64',
            '-extract',
            'x86_64',
            binary.path,
          ],
        ),
        xattrCommand,
        adHocCodesignCommand,
      ]);

      await const DebugUnpackIOS().build(environment);
      expect(processManager, hasNoRemainingExpectations);
    });

    testWithoutContext('strips framework', () async {
      binary.createSync(recursive: true);

      final Environment environment = Environment.test(
        fileSystem.currentDirectory,
        processManager: processManager,
        artifacts: artifacts,
        logger: logger,
        fileSystem: fileSystem,
        outputDir: outputDir,
        defines: <String, String>{kIosArchs: 'arm64', kSdkRoot: 'path/to/iPhoneOS.sdk'},
      );

      processManager.addCommands(<FakeCommand>[
        copyPhysicalFrameworkCommand,
        lipoCommandNonFatResult,
        lipoVerifyArm64Command,
        xattrCommand,
        adHocCodesignCommand,
      ]);
      await const DebugUnpackIOS().build(environment);

      expect(processManager, hasNoRemainingExpectations);
    });

    testWithoutContext('fails when codesign fails', () async {
      binary.createSync(recursive: true);

      final Environment environment = Environment.test(
        fileSystem.currentDirectory,
        processManager: processManager,
        artifacts: artifacts,
        logger: logger,
        fileSystem: fileSystem,
        outputDir: outputDir,
        defines: <String, String>{
          kIosArchs: 'arm64',
          kSdkRoot: 'path/to/iPhoneOS.sdk',
          kCodesignIdentity: 'ABC123',
        },
      );

      processManager.addCommands(<FakeCommand>[
        copyPhysicalFrameworkCommand,
        lipoCommandNonFatResult,
        lipoVerifyArm64Command,
        xattrCommand,
        FakeCommand(
          command: <String>[
            'codesign',
            '--force',
            '--sign',
            'ABC123',
            '--timestamp=none',
            binary.path,
          ],
          exitCode: 1,
          stderr: 'codesign error',
          stdout: 'codesign info',
        ),
      ]);

      await expectLater(
        const DebugUnpackIOS().build(environment),
        throwsA(
          isException.having(
            (Exception exception) => exception.toString(),
            'description',
            contains(
              'Failed to codesign output/Flutter.framework/Flutter with identity ABC123.\ncodesign info\ncodesign error',
            ),
          ),
        ),
      );

      expect(processManager, hasNoRemainingExpectations);
    });

    testWithoutContext('codesigns framework', () async {
      binary.createSync(recursive: true);
      final Directory dSYM = fileSystem.directory(
        artifacts.getArtifactPath(
          Artifact.flutterFrameworkDsym,
          platform: TargetPlatform.ios,
          mode: BuildMode.debug,
          environmentType: EnvironmentType.physical,
        ),
      );
      dSYM.createSync(recursive: true);

      final Environment environment = Environment.test(
        fileSystem.currentDirectory,
        processManager: processManager,
        artifacts: artifacts,
        logger: logger,
        fileSystem: fileSystem,
        outputDir: outputDir,
        defines: <String, String>{
          kIosArchs: 'arm64',
          kSdkRoot: 'path/to/iPhoneOS.sdk',
          kCodesignIdentity: 'ABC123',
        },
      );

      processManager.addCommands(<FakeCommand>[
        copyPhysicalFrameworkCommand,
        copyPhysicalFrameworkDsymCommand,
        lipoCommandNonFatResult,
        lipoVerifyArm64Command,
        xattrCommand,
        FakeCommand(
          command: <String>[
            'codesign',
            '--force',
            '--sign',
            'ABC123',
            '--timestamp=none',
            binary.path,
          ],
        ),
      ]);
      await const DebugUnpackIOS().build(environment);

      expect(processManager, hasNoRemainingExpectations);
    });
  });

<<<<<<< HEAD
  group('CheckDevDependenciesIos', () {
    testUsingContext('throws if build mode define missing', () async {
      environment.defines[kDevDependenciesEnabled] = 'true';

      await expectLater(
        const CheckDevDependenciesIos().build(environment),
        throwsA(const TypeMatcher<MissingDefineException>()),
      );
    });

    testUsingContext('throws if dev dependencies define missing', () async {
      const String projectPath = 'path/to/project';
      fileSystem.directory(projectPath).createSync(recursive: true);
      environment.defines[kBuildMode] = 'debug';

      await expectLater(
        const CheckDevDependenciesIos().build(environment),
        throwsA(const TypeMatcher<MissingDefineException>()),
      );
    });

    testUsingContext('does not throw if dev dependencies enabled in debug mode', () async {
      environment.defines[kBuildMode] = 'debug';
      environment.defines[kDevDependenciesEnabled] = 'true';

      await const CheckDevDependenciesIos().build(environment);
    });

    testUsingContext('does not throw if dev dependencies disabled in release mode', () async {
      const String projectPath = 'path/to/project';
      fileSystem.directory(projectPath).createSync(recursive: true);
      environment.defines[kBuildMode] = 'release';
      environment.defines[kDevDependenciesEnabled] = 'false';

      await const CheckDevDependenciesIos().build(environment);
    });

    testUsingContext('does not throw if dev dependencies disabled in profile mode', () async {
      environment.defines[kBuildMode] = 'release';
      environment.defines[kDevDependenciesEnabled] = 'false';

      await const CheckDevDependenciesIos().build(environment);
    });

    testUsingContext('does not throw if there are no dependencies', () async {
      environment.defines[kBuildMode] = 'debug';
      environment.defines[kDevDependenciesEnabled] = 'false';

      await const CheckDevDependenciesIos().build(environment);
    });

    testUsingContext('does not throw if there are no dev dependencies', () async {
      final Directory projectDir = fileSystem.currentDirectory;
      final File pluginsFile = projectDir.childFile('.flutter-plugins-dependencies');

      pluginsFile.writeAsStringSync(_kPluginsFileWithoutDevDependencies);

      environment.defines[kBuildMode] = 'debug';
      environment.defines[kDevDependenciesEnabled] = 'false';

      await const CheckDevDependenciesIos().build(environment);

      expect(
        logger.traceText,
        contains('Ignoring dev dependencies error as the project has no dev dependencies'),
      );
    });

    testUsingContext('throws if dev dependencies disabled in debug mode', () async {
      final Directory projectDir = fileSystem.currentDirectory;
      final File pluginsFile = projectDir.childFile('.flutter-plugins-dependencies');

      pluginsFile.writeAsStringSync(_kPluginsFileWithDevDependencies);

      environment.defines[kBuildMode] = 'debug';
      environment.defines[kDevDependenciesEnabled] = 'false';

      await expectLater(
        const CheckDevDependenciesIos().build(environment),
        throwsA(
          isA<ToolExit>().having(
            (ToolExit e) => e.toString(),
            'description',
            contains('Dev dependencies disabled in debug build'),
          ),
        ),
      );
    });

    testUsingContext('throws if dev dependencies enabled in release mode', () async {
      final Directory projectDir = fileSystem.currentDirectory;
      final File pluginsFile = projectDir.childFile('.flutter-plugins-dependencies');

      pluginsFile.writeAsStringSync(_kPluginsFileWithDevDependencies);

      environment.defines[kBuildMode] = 'release';
      environment.defines[kDevDependenciesEnabled] = 'true';

      await expectLater(
        const CheckDevDependenciesIos().build(environment),
        throwsA(
          isA<ToolExit>().having(
            (ToolExit e) => e.toString(),
            'description',
            contains('Dev dependencies enabled in release build'),
          ),
        ),
      );
    });

    testUsingContext('throws if dev dependencies disabled in profile mode', () async {
      final Directory projectDir = fileSystem.currentDirectory;
      final File pluginsFile = projectDir.childFile('.flutter-plugins-dependencies');

      pluginsFile.writeAsStringSync(_kPluginsFileWithDevDependencies);

      environment.defines[kBuildMode] = 'profile';
      environment.defines[kDevDependenciesEnabled] = 'false';

      await expectLater(
        const CheckDevDependenciesIos().build(environment),
        throwsA(
          isA<ToolExit>().having(
            (ToolExit e) => e.toString(),
            'description',
            contains('Dev dependencies disabled in profile build'),
          ),
        ),
      );
    });

    testUsingContext(
      'assumes project has dev dependencies if .flutter-plugins-dependencies is malformed',
      () async {
        final Directory projectDir = fileSystem.currentDirectory;
        final File pluginsFile = projectDir.childFile('.flutter-plugins-dependencies');

        pluginsFile.writeAsStringSync('This is not valid JSON');
        environment.defines[kBuildMode] = 'debug';
        environment.defines[kDevDependenciesEnabled] = 'false';

        await expectLater(
          const CheckDevDependenciesIos().build(environment),
          throwsA(
            isA<ToolExit>().having(
              (ToolExit e) => e.toString(),
              'description',
              contains('Dev dependencies disabled in debug build'),
            ),
          ),
        );
=======
  group('DebugIosLLDBInit', () {
    testUsingContext(
      'prints warning if missing LLDB Init File in all schemes',
      () async {
        const String projectPath = 'path/to/project';
        fileSystem.directory(projectPath).createSync(recursive: true);
        environment.defines[kIosArchs] = 'arm64';
        environment.defines[kSdkRoot] = 'path/to/iPhoneOS.sdk';
        environment.defines[kBuildMode] = 'debug';
        environment.defines[kSrcRoot] = projectPath;
        environment.defines[kTargetDeviceOSVersion] = '18.4.1';

        final StringBuffer buffer = await capturedConsolePrint(() async {
          await const DebugIosLLDBInit().build(environment);
        });
        expect(
          buffer.toString(),
          contains('warning: Debugging Flutter on new iOS versions requires an LLDB Init File.'),
        );
      },
      overrides: <Type, Generator>{
        FileSystem: () => fileSystem,
        ProcessManager: () => processManager,
        Platform: () => macPlatform,
      },
    );

    testUsingContext(
      'skips if targetting simulator',
      () async {
        const String projectPath = 'path/to/project';
        fileSystem.directory(projectPath).createSync(recursive: true);
        environment.defines[kIosArchs] = 'arm64';
        environment.defines[kSdkRoot] = 'path/to/iPhoneSimulator.sdk';
        environment.defines[kBuildMode] = 'debug';
        environment.defines[kSrcRoot] = projectPath;
        environment.defines[kTargetDeviceOSVersion] = '18.4.1';

        await const DebugIosLLDBInit().build(environment);
      },
      overrides: <Type, Generator>{
        FileSystem: () => fileSystem,
        ProcessManager: () => processManager,
        Platform: () => macPlatform,
      },
    );

    testUsingContext(
      'skips if iOS version is less than 18.4',
      () async {
        const String projectPath = 'path/to/project';
        fileSystem.directory(projectPath).createSync(recursive: true);
        environment.defines[kIosArchs] = 'arm64';
        environment.defines[kSdkRoot] = 'path/to/iPhoneOS.sdk';
        environment.defines[kBuildMode] = 'debug';
        environment.defines[kSrcRoot] = projectPath;
        environment.defines[kTargetDeviceOSVersion] = '18.3.1';

        await const DebugIosLLDBInit().build(environment);
      },
      overrides: <Type, Generator>{
        FileSystem: () => fileSystem,
        ProcessManager: () => processManager,
        Platform: () => macPlatform,
      },
    );

    testUsingContext(
      'does not throw error if there is an LLDB Init File in any scheme',
      () async {
        const String projectPath = 'path/to/project';
        fileSystem.directory(projectPath).createSync(recursive: true);
        fileSystem
            .directory(projectPath)
            .childDirectory('MyProject.xcodeproj')
            .childDirectory('xcshareddata')
            .childDirectory('xcschemes')
            .childFile('MyProject.xcscheme')
          ..createSync(recursive: true)
          ..writeAsStringSync(r'customLLDBInitFile = "some/path/.lldbinit"');
        environment.defines[kIosArchs] = 'arm64';
        environment.defines[kSdkRoot] = 'path/to/iPhoneOS.sdk';
        environment.defines[kBuildMode] = 'debug';
        environment.defines[kSrcRoot] = projectPath;

        await const DebugIosLLDBInit().build(environment);
      },
      overrides: <Type, Generator>{
        FileSystem: () => fileSystem,
        ProcessManager: () => processManager,
        Platform: () => macPlatform,
>>>>>>> a63836aa
      },
    );
  });
}

class FakeXcodeProjectInterpreter extends Fake implements XcodeProjectInterpreter {
  FakeXcodeProjectInterpreter({this.isInstalled = true, this.schemes = const <String>['Runner']});

  @override
  final bool isInstalled;

  List<String> schemes;

  @override
  Future<XcodeProjectInfo?> getInfo(String projectPath, {String? projectFilename}) async {
    return XcodeProjectInfo(<String>[], <String>[], schemes, BufferLogger.test());
  }
}<|MERGE_RESOLUTION|>--- conflicted
+++ resolved
@@ -1232,255 +1232,6 @@
       expect(processManager, hasNoRemainingExpectations);
     });
   });
-
-<<<<<<< HEAD
-  group('CheckDevDependenciesIos', () {
-    testUsingContext('throws if build mode define missing', () async {
-      environment.defines[kDevDependenciesEnabled] = 'true';
-
-      await expectLater(
-        const CheckDevDependenciesIos().build(environment),
-        throwsA(const TypeMatcher<MissingDefineException>()),
-      );
-    });
-
-    testUsingContext('throws if dev dependencies define missing', () async {
-      const String projectPath = 'path/to/project';
-      fileSystem.directory(projectPath).createSync(recursive: true);
-      environment.defines[kBuildMode] = 'debug';
-
-      await expectLater(
-        const CheckDevDependenciesIos().build(environment),
-        throwsA(const TypeMatcher<MissingDefineException>()),
-      );
-    });
-
-    testUsingContext('does not throw if dev dependencies enabled in debug mode', () async {
-      environment.defines[kBuildMode] = 'debug';
-      environment.defines[kDevDependenciesEnabled] = 'true';
-
-      await const CheckDevDependenciesIos().build(environment);
-    });
-
-    testUsingContext('does not throw if dev dependencies disabled in release mode', () async {
-      const String projectPath = 'path/to/project';
-      fileSystem.directory(projectPath).createSync(recursive: true);
-      environment.defines[kBuildMode] = 'release';
-      environment.defines[kDevDependenciesEnabled] = 'false';
-
-      await const CheckDevDependenciesIos().build(environment);
-    });
-
-    testUsingContext('does not throw if dev dependencies disabled in profile mode', () async {
-      environment.defines[kBuildMode] = 'release';
-      environment.defines[kDevDependenciesEnabled] = 'false';
-
-      await const CheckDevDependenciesIos().build(environment);
-    });
-
-    testUsingContext('does not throw if there are no dependencies', () async {
-      environment.defines[kBuildMode] = 'debug';
-      environment.defines[kDevDependenciesEnabled] = 'false';
-
-      await const CheckDevDependenciesIos().build(environment);
-    });
-
-    testUsingContext('does not throw if there are no dev dependencies', () async {
-      final Directory projectDir = fileSystem.currentDirectory;
-      final File pluginsFile = projectDir.childFile('.flutter-plugins-dependencies');
-
-      pluginsFile.writeAsStringSync(_kPluginsFileWithoutDevDependencies);
-
-      environment.defines[kBuildMode] = 'debug';
-      environment.defines[kDevDependenciesEnabled] = 'false';
-
-      await const CheckDevDependenciesIos().build(environment);
-
-      expect(
-        logger.traceText,
-        contains('Ignoring dev dependencies error as the project has no dev dependencies'),
-      );
-    });
-
-    testUsingContext('throws if dev dependencies disabled in debug mode', () async {
-      final Directory projectDir = fileSystem.currentDirectory;
-      final File pluginsFile = projectDir.childFile('.flutter-plugins-dependencies');
-
-      pluginsFile.writeAsStringSync(_kPluginsFileWithDevDependencies);
-
-      environment.defines[kBuildMode] = 'debug';
-      environment.defines[kDevDependenciesEnabled] = 'false';
-
-      await expectLater(
-        const CheckDevDependenciesIos().build(environment),
-        throwsA(
-          isA<ToolExit>().having(
-            (ToolExit e) => e.toString(),
-            'description',
-            contains('Dev dependencies disabled in debug build'),
-          ),
-        ),
-      );
-    });
-
-    testUsingContext('throws if dev dependencies enabled in release mode', () async {
-      final Directory projectDir = fileSystem.currentDirectory;
-      final File pluginsFile = projectDir.childFile('.flutter-plugins-dependencies');
-
-      pluginsFile.writeAsStringSync(_kPluginsFileWithDevDependencies);
-
-      environment.defines[kBuildMode] = 'release';
-      environment.defines[kDevDependenciesEnabled] = 'true';
-
-      await expectLater(
-        const CheckDevDependenciesIos().build(environment),
-        throwsA(
-          isA<ToolExit>().having(
-            (ToolExit e) => e.toString(),
-            'description',
-            contains('Dev dependencies enabled in release build'),
-          ),
-        ),
-      );
-    });
-
-    testUsingContext('throws if dev dependencies disabled in profile mode', () async {
-      final Directory projectDir = fileSystem.currentDirectory;
-      final File pluginsFile = projectDir.childFile('.flutter-plugins-dependencies');
-
-      pluginsFile.writeAsStringSync(_kPluginsFileWithDevDependencies);
-
-      environment.defines[kBuildMode] = 'profile';
-      environment.defines[kDevDependenciesEnabled] = 'false';
-
-      await expectLater(
-        const CheckDevDependenciesIos().build(environment),
-        throwsA(
-          isA<ToolExit>().having(
-            (ToolExit e) => e.toString(),
-            'description',
-            contains('Dev dependencies disabled in profile build'),
-          ),
-        ),
-      );
-    });
-
-    testUsingContext(
-      'assumes project has dev dependencies if .flutter-plugins-dependencies is malformed',
-      () async {
-        final Directory projectDir = fileSystem.currentDirectory;
-        final File pluginsFile = projectDir.childFile('.flutter-plugins-dependencies');
-
-        pluginsFile.writeAsStringSync('This is not valid JSON');
-        environment.defines[kBuildMode] = 'debug';
-        environment.defines[kDevDependenciesEnabled] = 'false';
-
-        await expectLater(
-          const CheckDevDependenciesIos().build(environment),
-          throwsA(
-            isA<ToolExit>().having(
-              (ToolExit e) => e.toString(),
-              'description',
-              contains('Dev dependencies disabled in debug build'),
-            ),
-          ),
-        );
-=======
-  group('DebugIosLLDBInit', () {
-    testUsingContext(
-      'prints warning if missing LLDB Init File in all schemes',
-      () async {
-        const String projectPath = 'path/to/project';
-        fileSystem.directory(projectPath).createSync(recursive: true);
-        environment.defines[kIosArchs] = 'arm64';
-        environment.defines[kSdkRoot] = 'path/to/iPhoneOS.sdk';
-        environment.defines[kBuildMode] = 'debug';
-        environment.defines[kSrcRoot] = projectPath;
-        environment.defines[kTargetDeviceOSVersion] = '18.4.1';
-
-        final StringBuffer buffer = await capturedConsolePrint(() async {
-          await const DebugIosLLDBInit().build(environment);
-        });
-        expect(
-          buffer.toString(),
-          contains('warning: Debugging Flutter on new iOS versions requires an LLDB Init File.'),
-        );
-      },
-      overrides: <Type, Generator>{
-        FileSystem: () => fileSystem,
-        ProcessManager: () => processManager,
-        Platform: () => macPlatform,
-      },
-    );
-
-    testUsingContext(
-      'skips if targetting simulator',
-      () async {
-        const String projectPath = 'path/to/project';
-        fileSystem.directory(projectPath).createSync(recursive: true);
-        environment.defines[kIosArchs] = 'arm64';
-        environment.defines[kSdkRoot] = 'path/to/iPhoneSimulator.sdk';
-        environment.defines[kBuildMode] = 'debug';
-        environment.defines[kSrcRoot] = projectPath;
-        environment.defines[kTargetDeviceOSVersion] = '18.4.1';
-
-        await const DebugIosLLDBInit().build(environment);
-      },
-      overrides: <Type, Generator>{
-        FileSystem: () => fileSystem,
-        ProcessManager: () => processManager,
-        Platform: () => macPlatform,
-      },
-    );
-
-    testUsingContext(
-      'skips if iOS version is less than 18.4',
-      () async {
-        const String projectPath = 'path/to/project';
-        fileSystem.directory(projectPath).createSync(recursive: true);
-        environment.defines[kIosArchs] = 'arm64';
-        environment.defines[kSdkRoot] = 'path/to/iPhoneOS.sdk';
-        environment.defines[kBuildMode] = 'debug';
-        environment.defines[kSrcRoot] = projectPath;
-        environment.defines[kTargetDeviceOSVersion] = '18.3.1';
-
-        await const DebugIosLLDBInit().build(environment);
-      },
-      overrides: <Type, Generator>{
-        FileSystem: () => fileSystem,
-        ProcessManager: () => processManager,
-        Platform: () => macPlatform,
-      },
-    );
-
-    testUsingContext(
-      'does not throw error if there is an LLDB Init File in any scheme',
-      () async {
-        const String projectPath = 'path/to/project';
-        fileSystem.directory(projectPath).createSync(recursive: true);
-        fileSystem
-            .directory(projectPath)
-            .childDirectory('MyProject.xcodeproj')
-            .childDirectory('xcshareddata')
-            .childDirectory('xcschemes')
-            .childFile('MyProject.xcscheme')
-          ..createSync(recursive: true)
-          ..writeAsStringSync(r'customLLDBInitFile = "some/path/.lldbinit"');
-        environment.defines[kIosArchs] = 'arm64';
-        environment.defines[kSdkRoot] = 'path/to/iPhoneOS.sdk';
-        environment.defines[kBuildMode] = 'debug';
-        environment.defines[kSrcRoot] = projectPath;
-
-        await const DebugIosLLDBInit().build(environment);
-      },
-      overrides: <Type, Generator>{
-        FileSystem: () => fileSystem,
-        ProcessManager: () => processManager,
-        Platform: () => macPlatform,
->>>>>>> a63836aa
-      },
-    );
-  });
 }
 
 class FakeXcodeProjectInterpreter extends Fake implements XcodeProjectInterpreter {
