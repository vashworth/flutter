// Copyright 2014 The Flutter Authors. All rights reserved.
// Use of this source code is governed by a BSD-style license that can be
// found in the LICENSE file.

import 'package:file/file.dart';
import 'package:file/memory.dart';
import 'package:flutter_tools/src/base/logger.dart';
<<<<<<< HEAD
import 'package:flutter_tools/src/build_info.dart';
=======
import 'package:flutter_tools/src/flutter_manifest.dart';
>>>>>>> 7448418b
import 'package:flutter_tools/src/macos/cocoapods.dart';
import 'package:flutter_tools/src/macos/darwin_dependency_management.dart';
import 'package:flutter_tools/src/macos/swift_package_manager.dart';
import 'package:flutter_tools/src/platform_plugins.dart';
import 'package:flutter_tools/src/plugins.dart';
import 'package:flutter_tools/src/project.dart';
import 'package:test/fake.dart';
import 'package:unified_analytics/unified_analytics.dart';

import '../../src/common.dart';
import '../../src/fakes.dart';

void main() {
  const List<SupportedPlatform> supportedPlatforms = <SupportedPlatform>[
    SupportedPlatform.ios,
    SupportedPlatform.macos,
  ];

  group('DarwinDependencyManagement', () {
    for (final SupportedPlatform platform in supportedPlatforms) {
      group('for ${platform.name}', () {
        group('setUp', () {
          testWithoutContext('throw if invalid platform', () async {
            final MemoryFileSystem testFileSystem = MemoryFileSystem.test();
            final BufferLogger testLogger = BufferLogger.test();
            final FakeAnalytics testAnalytics = getInitializedFakeAnalyticsInstance(
              fs: testFileSystem,
              fakeFlutterVersion: FakeFlutterVersion(),
            );

            final DarwinDependencyManagement dependencyManagement = DarwinDependencyManagement(
              project: FakeFlutterProject(fileSystem: testFileSystem),
              plugins: <Plugin>[],
              cocoapods: FakeCocoaPods(),
              swiftPackageManager: FakeSwiftPackageManager(),
              fileSystem: testFileSystem,
              featureFlags: TestFeatureFlags(),
              logger: testLogger,
              analytics: testAnalytics,
            );

            await expectLater(
              () => dependencyManagement.setUp(platform: SupportedPlatform.android),
              throwsToolExit(
                message:
                    'The platform android is incompatible with Darwin Dependency Managers. Only iOS and macOS are allowed.',
              ),
            );
          });
          group('when using Swift Package Manager', () {
            testWithoutContext('with only CocoaPod plugins', () async {
              final MemoryFileSystem testFileSystem = MemoryFileSystem.test();
              final BufferLogger testLogger = BufferLogger.test();
              final FakeAnalytics fakeAnalytics = getInitializedFakeAnalyticsInstance(
                fs: testFileSystem,
                fakeFlutterVersion: FakeFlutterVersion(),
              );
              final File cocoapodPluginPodspec = testFileSystem.file(
                '/path/to/cocoapod_plugin_1/darwin/cocoapod_plugin_1.podspec',
              )..createSync(recursive: true);
              final List<Plugin> plugins = <Plugin>[
                FakePlugin(
                  name: 'cocoapod_plugin_1',
                  platforms: <String, PluginPlatform>{platform.name: FakePluginPlatform()},
                  pluginPodspecPath: cocoapodPluginPodspec.path,
                ),
              ];
              final FakeSwiftPackageManager swiftPackageManager = FakeSwiftPackageManager(
                expectedPlugins: plugins,
              );
              final FakeCocoaPods cocoaPods = FakeCocoaPods();

              final DarwinDependencyManagement dependencyManagement = DarwinDependencyManagement(
                project: FakeFlutterProject(
                  usesSwiftPackageManager: true,
                  fileSystem: testFileSystem,
                ),
                plugins: plugins,
                cocoapods: cocoaPods,
                swiftPackageManager: swiftPackageManager,
                fileSystem: testFileSystem,
                featureFlags: TestFeatureFlags(isSwiftPackageManagerEnabled: true),
                logger: testLogger,
                analytics: fakeAnalytics,
              );
              await dependencyManagement.setUp(platform: platform);
              expect(swiftPackageManager.pluginsPackageGenerated, isTrue);
              expect(swiftPackageManager.frameworkPackageGenerated, isTrue);
              expect(testLogger.warningText, isEmpty);
              expect(testLogger.statusText, isEmpty);
              expect(cocoaPods.podfileSetup, isTrue);
              expect(
                fakeAnalytics.sentEvents,
                contains(
                  Event.flutterInjectDarwinPlugins(
                    platform: platform.name,
                    isModule: false,
                    swiftPackageManagerUsable: true,
                    swiftPackageManagerFeatureEnabled: true,
                    projectDisabledSwiftPackageManager: false,
                    projectHasSwiftPackageManagerIntegration: false,
                    pluginCount: 1,
                    swiftPackageCount: 0,
                    podCount: 1,
                  ),
                ),
              );
            });

            testWithoutContext(
              'with only Swift Package Manager plugins and no pod integration',
              () async {
                final MemoryFileSystem testFileSystem = MemoryFileSystem.test();
                final BufferLogger testLogger = BufferLogger.test();
                final FakeAnalytics testAnalytics = getInitializedFakeAnalyticsInstance(
                  fs: testFileSystem,
                  fakeFlutterVersion: FakeFlutterVersion(),
                );
                final File swiftPackagePluginPodspec = testFileSystem.file(
                  '/path/to/cocoapod_plugin_1/darwin/cocoapod_plugin_1/Package.swift',
                )..createSync(recursive: true);
                final List<Plugin> plugins = <Plugin>[
                  FakePlugin(
                    name: 'swift_package_plugin_1',
                    platforms: <String, PluginPlatform>{platform.name: FakePluginPlatform()},
                    pluginSwiftPackageManifestPath: swiftPackagePluginPodspec.path,
                  ),
                ];
                final FakeSwiftPackageManager swiftPackageManager = FakeSwiftPackageManager(
                  expectedPlugins: plugins,
                );
                final FakeCocoaPods cocoaPods = FakeCocoaPods();
                final FlutterProject project = FakeFlutterProject(
                  usesSwiftPackageManager: true,
                  fileSystem: testFileSystem,
                );
                final XcodeBasedProject xcodeProject =
                    platform == SupportedPlatform.ios ? project.ios : project.macos;
                xcodeProject.xcodeProjectInfoFile.createSync(recursive: true);
                xcodeProject.xcodeProjectInfoFile.writeAsStringSync(
                  'FlutterGeneratedPluginSwiftPackage',
                );

                final DarwinDependencyManagement dependencyManagement = DarwinDependencyManagement(
                  project: project,
                  plugins: plugins,
                  cocoapods: cocoaPods,
                  swiftPackageManager: swiftPackageManager,
                  fileSystem: testFileSystem,
                  featureFlags: TestFeatureFlags(isSwiftPackageManagerEnabled: true),
                  logger: testLogger,
                  analytics: testAnalytics,
                );
                await dependencyManagement.setUp(platform: platform);
                expect(swiftPackageManager.pluginsPackageGenerated, isTrue);
                expect(swiftPackageManager.frameworkPackageGenerated, isTrue);
                expect(testLogger.warningText, isEmpty);
                expect(testLogger.statusText, isEmpty);
                expect(cocoaPods.podfileSetup, isFalse);
                expect(
                  testAnalytics.sentEvents,
                  contains(
                    Event.flutterInjectDarwinPlugins(
                      platform: platform.name,
                      isModule: false,
                      swiftPackageManagerUsable: true,
                      swiftPackageManagerFeatureEnabled: true,
                      projectDisabledSwiftPackageManager: false,
                      projectHasSwiftPackageManagerIntegration: true,
                      pluginCount: 1,
                      swiftPackageCount: 1,
                      podCount: 0,
                    ),
                  ),
                );
              },
            );

            testWithoutContext(
              'with only Swift Package Manager plugins but project not migrated',
              () async {
                final MemoryFileSystem testFileSystem = MemoryFileSystem.test();
                final BufferLogger testLogger = BufferLogger.test();
                final FakeAnalytics testAnalytics = getInitializedFakeAnalyticsInstance(
                  fs: testFileSystem,
                  fakeFlutterVersion: FakeFlutterVersion(),
                );
                final File swiftPackagePluginPodspec = testFileSystem.file(
                  '/path/to/cocoapod_plugin_1/darwin/cocoapod_plugin_1/Package.swift',
                )..createSync(recursive: true);
                final List<Plugin> plugins = <Plugin>[
                  FakePlugin(
                    name: 'swift_package_plugin_1',
                    platforms: <String, PluginPlatform>{platform.name: FakePluginPlatform()},
                    pluginSwiftPackageManifestPath: swiftPackagePluginPodspec.path,
                  ),
                ];
                final FakeSwiftPackageManager swiftPackageManager = FakeSwiftPackageManager(
                  expectedPlugins: plugins,
                );
                final File projectPodfile = testFileSystem.file('/path/to/Podfile')
                  ..createSync(recursive: true);
                projectPodfile.writeAsStringSync('Standard Podfile template');
                final FakeCocoaPods cocoaPods = FakeCocoaPods(podFile: projectPodfile);
                final FakeFlutterProject project = FakeFlutterProject(
                  usesSwiftPackageManager: true,
                  fileSystem: testFileSystem,
                );
                final XcodeBasedProject xcodeProject =
                    platform == SupportedPlatform.ios ? project.ios : project.macos;
                xcodeProject.podfile.createSync(recursive: true);
                xcodeProject.podfile.writeAsStringSync('Standard Podfile template');

                final DarwinDependencyManagement dependencyManagement = DarwinDependencyManagement(
                  project: project,
                  plugins: plugins,
                  cocoapods: cocoaPods,
                  swiftPackageManager: swiftPackageManager,
                  fileSystem: testFileSystem,
                  featureFlags: TestFeatureFlags(isSwiftPackageManagerEnabled: true),
                  logger: testLogger,
                  analytics: testAnalytics,
                );
                await dependencyManagement.setUp(platform: platform);
                expect(swiftPackageManager.pluginsPackageGenerated, isTrue);
                expect(swiftPackageManager.frameworkPackageGenerated, isTrue);
                expect(testLogger.warningText, isEmpty);
                expect(testLogger.statusText, isEmpty);
                expect(cocoaPods.podfileSetup, isFalse);
                expect(
                  testAnalytics.sentEvents,
                  contains(
                    Event.flutterInjectDarwinPlugins(
                      platform: platform.name,
                      isModule: false,
                      swiftPackageManagerUsable: true,
                      swiftPackageManagerFeatureEnabled: true,
                      projectDisabledSwiftPackageManager: false,
                      projectHasSwiftPackageManagerIntegration: false,
                      pluginCount: 1,
                      swiftPackageCount: 1,
                      podCount: 0,
                    ),
                  ),
                );
              },
            );

            testWithoutContext(
              'with only Swift Package Manager plugins with preexisting standard CocoaPods Podfile',
              () async {
                final MemoryFileSystem testFileSystem = MemoryFileSystem.test();
                final BufferLogger testLogger = BufferLogger.test();
                final FakeAnalytics testAnalytics = getInitializedFakeAnalyticsInstance(
                  fs: testFileSystem,
                  fakeFlutterVersion: FakeFlutterVersion(),
                );
                final File swiftPackagePluginPodspec = testFileSystem.file(
                  '/path/to/cocoapod_plugin_1/darwin/cocoapod_plugin_1/Package.swift',
                )..createSync(recursive: true);
                final List<Plugin> plugins = <Plugin>[
                  FakePlugin(
                    name: 'swift_package_plugin_1',
                    platforms: <String, PluginPlatform>{platform.name: FakePluginPlatform()},
                    pluginSwiftPackageManifestPath: swiftPackagePluginPodspec.path,
                  ),
                ];
                final FakeSwiftPackageManager swiftPackageManager = FakeSwiftPackageManager(
                  expectedPlugins: plugins,
                );
                final File projectPodfile = testFileSystem.file('/path/to/Podfile')
                  ..createSync(recursive: true);
                projectPodfile.writeAsStringSync('Standard Podfile template');
                final FakeCocoaPods cocoaPods = FakeCocoaPods(podFile: projectPodfile);
                final FakeFlutterProject project = FakeFlutterProject(
                  usesSwiftPackageManager: true,
                  fileSystem: testFileSystem,
                );
                final XcodeBasedProject xcodeProject =
                    platform == SupportedPlatform.ios ? project.ios : project.macos;
                xcodeProject.podfile.createSync(recursive: true);
                xcodeProject.podfile.writeAsStringSync('Standard Podfile template');
                xcodeProject.xcodeProjectInfoFile.createSync(recursive: true);
                xcodeProject.xcodeProjectInfoFile.writeAsStringSync(
                  'FlutterGeneratedPluginSwiftPackage',
                );
                final DarwinDependencyManagement dependencyManagement = DarwinDependencyManagement(
                  project: project,
                  plugins: plugins,
                  cocoapods: cocoaPods,
                  swiftPackageManager: swiftPackageManager,
                  fileSystem: testFileSystem,
                  featureFlags: TestFeatureFlags(isSwiftPackageManagerEnabled: true),
                  logger: testLogger,
                  analytics: testAnalytics,
                );
                await dependencyManagement.setUp(platform: platform);
                expect(swiftPackageManager.pluginsPackageGenerated, isTrue);
                expect(swiftPackageManager.frameworkPackageGenerated, isTrue);
                final String xcconfigPrefix = platform == SupportedPlatform.macos ? 'Flutter-' : '';
                expect(
                  testLogger.warningText,
                  contains(
                    'All plugins found for ${platform.name} are Swift Packages, '
                    'but your project still has CocoaPods integration. To remove '
                    'CocoaPods integration, complete the following steps:\n'
                    '  * In the ${platform.name}/ directory run "pod deintegrate"\n'
                    '  * Also in the ${platform.name}/ directory, delete the Podfile\n'
                    '  * Remove the include to "Pods/Target Support Files/Pods-Runner/Pods-Runner.debug.xcconfig" '
                    'in your ${platform.name}/Flutter/${xcconfigPrefix}Debug.xcconfig\n'
                    '  * Remove the include to "Pods/Target Support Files/Pods-Runner/Pods-Runner.release.xcconfig" '
                    'in your ${platform.name}/Flutter/${xcconfigPrefix}Release.xcconfig\n\n'
                    "Removing CocoaPods integration will improve the project's build time.\n",
                  ),
                );
                expect(testLogger.statusText, isEmpty);
                expect(cocoaPods.podfileSetup, isFalse);
                expect(
                  testAnalytics.sentEvents,
                  contains(
                    Event.flutterInjectDarwinPlugins(
                      platform: platform.name,
                      isModule: false,
                      swiftPackageManagerUsable: true,
                      swiftPackageManagerFeatureEnabled: true,
                      projectDisabledSwiftPackageManager: false,
                      projectHasSwiftPackageManagerIntegration: true,
                      pluginCount: 1,
                      swiftPackageCount: 1,
                      podCount: 0,
                    ),
                  ),
                );
              },
            );

            testWithoutContext(
              'with only Swift Package Manager plugins with preexisting custom CocoaPods Podfile',
              () async {
                final MemoryFileSystem testFileSystem = MemoryFileSystem.test();
                final BufferLogger testLogger = BufferLogger.test();
                final FakeAnalytics testAnalytics = getInitializedFakeAnalyticsInstance(
                  fs: testFileSystem,
                  fakeFlutterVersion: FakeFlutterVersion(),
                );
                final File swiftPackagePluginPodspec = testFileSystem.file(
                  '/path/to/cocoapod_plugin_1/darwin/cocoapod_plugin_1/Package.swift',
                )..createSync(recursive: true);
                final List<Plugin> plugins = <Plugin>[
                  FakePlugin(
                    name: 'swift_package_plugin_1',
                    platforms: <String, PluginPlatform>{platform.name: FakePluginPlatform()},
                    pluginSwiftPackageManifestPath: swiftPackagePluginPodspec.path,
                  ),
                ];
                final FakeSwiftPackageManager swiftPackageManager = FakeSwiftPackageManager(
                  expectedPlugins: plugins,
                );
                final File projectPodfile = testFileSystem.file('/path/to/Podfile')
                  ..createSync(recursive: true);
                projectPodfile.writeAsStringSync('Standard Podfile template');
                final FakeCocoaPods cocoaPods = FakeCocoaPods(podFile: projectPodfile);
                final FakeFlutterProject project = FakeFlutterProject(
                  usesSwiftPackageManager: true,
                  fileSystem: testFileSystem,
                );
                final XcodeBasedProject xcodeProject =
                    platform == SupportedPlatform.ios ? project.ios : project.macos;
                xcodeProject.podfile.createSync(recursive: true);
                xcodeProject.podfile.writeAsStringSync('Non-Standard Podfile template');
                xcodeProject.xcodeProjectInfoFile.createSync(recursive: true);
                xcodeProject.xcodeProjectInfoFile.writeAsStringSync(
                  'FlutterGeneratedPluginSwiftPackage',
                );

                final DarwinDependencyManagement dependencyManagement = DarwinDependencyManagement(
                  project: project,
                  plugins: plugins,
                  cocoapods: cocoaPods,
                  swiftPackageManager: swiftPackageManager,
                  fileSystem: testFileSystem,
                  featureFlags: TestFeatureFlags(isSwiftPackageManagerEnabled: true),
                  logger: testLogger,
                  analytics: testAnalytics,
                );
                await dependencyManagement.setUp(platform: platform);
                expect(swiftPackageManager.pluginsPackageGenerated, isTrue);
                expect(swiftPackageManager.frameworkPackageGenerated, isTrue);
                final String xcconfigPrefix = platform == SupportedPlatform.macos ? 'Flutter-' : '';
                expect(
                  testLogger.warningText,
                  contains(
                    'All plugins found for ${platform.name} are Swift Packages, '
                    'but your project still has CocoaPods integration. Your '
                    'project uses a non-standard Podfile and will need to be '
                    'migrated to Swift Package Manager manually. Some steps you '
                    'may need to complete include:\n'
                    '  * In the ${platform.name}/ directory run "pod deintegrate"\n'
                    '  * Transition any Pod dependencies to Swift Package equivalents. '
                    'See https://developer.apple.com/documentation/xcode/adding-package-dependencies-to-your-app\n'
                    '  * Transition any custom logic\n'
                    '  * Remove the include to "Pods/Target Support Files/Pods-Runner/Pods-Runner.debug.xcconfig" '
                    'in your ${platform.name}/Flutter/${xcconfigPrefix}Debug.xcconfig\n'
                    '  * Remove the include to "Pods/Target Support Files/Pods-Runner/Pods-Runner.release.xcconfig" '
                    'in your ${platform.name}/Flutter/${xcconfigPrefix}Release.xcconfig\n\n'
                    "Removing CocoaPods integration will improve the project's build time.\n",
                  ),
                );
                expect(testLogger.statusText, isEmpty);
                expect(cocoaPods.podfileSetup, isFalse);
                expect(
                  testAnalytics.sentEvents,
                  contains(
                    Event.flutterInjectDarwinPlugins(
                      platform: platform.name,
                      isModule: false,
                      swiftPackageManagerUsable: true,
                      swiftPackageManagerFeatureEnabled: true,
                      projectDisabledSwiftPackageManager: false,
                      projectHasSwiftPackageManagerIntegration: true,
                      pluginCount: 1,
                      swiftPackageCount: 1,
                      podCount: 0,
                    ),
                  ),
                );
              },
            );

            testWithoutContext('with mixed plugins', () async {
              final MemoryFileSystem testFileSystem = MemoryFileSystem.test();
              final BufferLogger testLogger = BufferLogger.test();
              final FakeAnalytics testAnalytics = getInitializedFakeAnalyticsInstance(
                fs: testFileSystem,
                fakeFlutterVersion: FakeFlutterVersion(),
              );
              final File cocoapodPluginPodspec = testFileSystem.file(
                '/path/to/cocoapod_plugin_1/darwin/cocoapod_plugin_1.podspec',
              )..createSync(recursive: true);
              final File swiftPackagePluginPodspec = testFileSystem.file(
                '/path/to/cocoapod_plugin_1/darwin/cocoapod_plugin_1/Package.swift',
              )..createSync(recursive: true);
              final List<Plugin> plugins = <Plugin>[
                FakePlugin(
                  name: 'cocoapod_plugin_1',
                  platforms: <String, PluginPlatform>{platform.name: FakePluginPlatform()},
                  pluginPodspecPath: cocoapodPluginPodspec.path,
                ),
                FakePlugin(
                  name: 'swift_package_plugin_1',
                  platforms: <String, PluginPlatform>{platform.name: FakePluginPlatform()},
                  pluginSwiftPackageManifestPath: swiftPackagePluginPodspec.path,
                ),
                FakePlugin(
                  name: 'neither_plugin_1',
                  platforms: <String, PluginPlatform>{platform.name: FakePluginPlatform()},
                ),
              ];
              final FakeSwiftPackageManager swiftPackageManager = FakeSwiftPackageManager(
                expectedPlugins: plugins,
              );
              final FakeCocoaPods cocoaPods = FakeCocoaPods();
              final FakeFlutterProject project = FakeFlutterProject(
                usesSwiftPackageManager: true,
                fileSystem: testFileSystem,
              );
              final XcodeBasedProject xcodeProject =
                  platform == SupportedPlatform.ios ? project.ios : project.macos;
              xcodeProject.xcodeProjectInfoFile.createSync(recursive: true);
              xcodeProject.xcodeProjectInfoFile.writeAsStringSync(
                'FlutterGeneratedPluginSwiftPackage',
              );

              final DarwinDependencyManagement dependencyManagement = DarwinDependencyManagement(
                project: project,
                plugins: plugins,
                cocoapods: cocoaPods,
                swiftPackageManager: swiftPackageManager,
                fileSystem: testFileSystem,
                featureFlags: TestFeatureFlags(isSwiftPackageManagerEnabled: true),
                logger: testLogger,
                analytics: testAnalytics,
              );
              await dependencyManagement.setUp(platform: platform);
              expect(swiftPackageManager.pluginsPackageGenerated, isTrue);
              expect(swiftPackageManager.frameworkPackageGenerated, isTrue);
              expect(testLogger.warningText, isEmpty);
              expect(testLogger.statusText, isEmpty);
              expect(cocoaPods.podfileSetup, isTrue);
              expect(
                testAnalytics.sentEvents,
                contains(
                  Event.flutterInjectDarwinPlugins(
                    platform: platform.name,
                    isModule: false,
                    swiftPackageManagerUsable: true,
                    swiftPackageManagerFeatureEnabled: true,
                    projectDisabledSwiftPackageManager: false,
                    projectHasSwiftPackageManagerIntegration: true,
                    pluginCount: 2,
                    swiftPackageCount: 1,
                    podCount: 1,
                  ),
                ),
              );
            });
          });

          group('when not using Swift Package Manager', () {
<<<<<<< HEAD
            testWithoutContext(
              'but project already migrated FlutterGeneratedPluginSwiftPackage',
              () async {
                final MemoryFileSystem fs = MemoryFileSystem();
                final BufferLogger testLogger = BufferLogger.test();
                final File cocoapodPluginPodspec = fs.file(
                  '/path/to/cocoapod_plugin_1/darwin/cocoapod_plugin_1.podspec',
                )..createSync(recursive: true);
                final List<Plugin> plugins = <Plugin>[
                  FakePlugin(
                    name: 'cocoapod_plugin_1',
                    platforms: <String, PluginPlatform>{platform.name: FakePluginPlatform()},
                    pluginPodspecPath: cocoapodPluginPodspec.path,
                  ),
                ];
                final FakeSwiftPackageManager swiftPackageManager = FakeSwiftPackageManager(
                  expectedPlugins: plugins,
                );
                final FakeCocoaPods cocoaPods = FakeCocoaPods();
                final FakeFlutterProject project = FakeFlutterProject(
                  usesSwiftPackageManager: true,
                  fileSystem: fs,
                );
                final XcodeBasedProject xcodeProject =
                    platform == SupportedPlatform.ios ? project.ios : project.macos;
                xcodeProject.xcodeProjectInfoFile.createSync(recursive: true);
                xcodeProject.xcodeProjectInfoFile.writeAsStringSync(
                  'FlutterGeneratedPluginSwiftPackage',
                );

                final DarwinDependencyManagement dependencyManagement = DarwinDependencyManagement(
                  project: project,
                  plugins: plugins,
                  cocoapods: cocoaPods,
                  swiftPackageManager: swiftPackageManager,
                  fileSystem: fs,
                  logger: testLogger,
                );
                await dependencyManagement.setUp(platform: platform);
                expect(swiftPackageManager.pluginsPackageGenerated, isTrue);
                expect(swiftPackageManager.frameworkPackageGenerated, isTrue);
                expect(testLogger.warningText, isEmpty);
                expect(testLogger.statusText, isEmpty);
                expect(cocoaPods.podfileSetup, isTrue);
              },
            );

            testWithoutContext('but project already migrated flutter framework', () async {
              final MemoryFileSystem fs = MemoryFileSystem();
=======
            testWithoutContext('but project already migrated', () async {
              final MemoryFileSystem testFileSystem = MemoryFileSystem.test();
>>>>>>> 7448418b
              final BufferLogger testLogger = BufferLogger.test();
              final FakeAnalytics testAnalytics = getInitializedFakeAnalyticsInstance(
                fs: testFileSystem,
                fakeFlutterVersion: FakeFlutterVersion(),
              );
              final File cocoapodPluginPodspec = testFileSystem.file(
                '/path/to/cocoapod_plugin_1/darwin/cocoapod_plugin_1.podspec',
              )..createSync(recursive: true);
              final List<Plugin> plugins = <Plugin>[
                FakePlugin(
                  name: 'cocoapod_plugin_1',
                  platforms: <String, PluginPlatform>{platform.name: FakePluginPlatform()},
                  pluginPodspecPath: cocoapodPluginPodspec.path,
                ),
              ];
              final FakeSwiftPackageManager swiftPackageManager = FakeSwiftPackageManager(
                expectedPlugins: plugins,
              );
              final FakeCocoaPods cocoaPods = FakeCocoaPods();
              final FakeFlutterProject project = FakeFlutterProject(
                usesSwiftPackageManager: true,
                fileSystem: testFileSystem,
              );
              final XcodeBasedProject xcodeProject =
                  platform == SupportedPlatform.ios ? project.ios : project.macos;
              xcodeProject.xcodeProjectInfoFile.createSync(recursive: true);
              xcodeProject.xcodeProjectInfoFile.writeAsStringSync(
                '784666492D4C4C64000A1A5F /* flutter */',
              );

              final DarwinDependencyManagement dependencyManagement = DarwinDependencyManagement(
                project: project,
                plugins: plugins,
                cocoapods: cocoaPods,
                swiftPackageManager: swiftPackageManager,
                fileSystem: testFileSystem,
                featureFlags: TestFeatureFlags(isSwiftPackageManagerEnabled: true),
                logger: testLogger,
                analytics: testAnalytics,
              );
              await dependencyManagement.setUp(platform: platform);
              expect(swiftPackageManager.pluginsPackageGenerated, isTrue);
              expect(swiftPackageManager.frameworkPackageGenerated, isTrue);
              expect(testLogger.warningText, isEmpty);
              expect(testLogger.statusText, isEmpty);
              expect(cocoaPods.podfileSetup, isTrue);
              expect(
                testAnalytics.sentEvents,
                contains(
                  Event.flutterInjectDarwinPlugins(
                    platform: platform.name,
                    isModule: false,
                    swiftPackageManagerUsable: true,
                    swiftPackageManagerFeatureEnabled: true,
                    projectDisabledSwiftPackageManager: false,
                    projectHasSwiftPackageManagerIntegration: true,
                    pluginCount: 1,
                    swiftPackageCount: 0,
                    podCount: 1,
                  ),
                ),
              );
            });

            testWithoutContext('with only CocoaPod plugins', () async {
              final MemoryFileSystem testFileSystem = MemoryFileSystem.test();
              final BufferLogger testLogger = BufferLogger.test();
              final FakeAnalytics testAnalytics = getInitializedFakeAnalyticsInstance(
                fs: testFileSystem,
                fakeFlutterVersion: FakeFlutterVersion(),
              );
              final File cocoapodPluginPodspec = testFileSystem.file(
                '/path/to/cocoapod_plugin_1/darwin/cocoapod_plugin_1.podspec',
              )..createSync(recursive: true);
              final List<Plugin> plugins = <Plugin>[
                FakePlugin(
                  name: 'cocoapod_plugin_1',
                  platforms: <String, PluginPlatform>{platform.name: FakePluginPlatform()},
                  pluginPodspecPath: cocoapodPluginPodspec.path,
                ),
              ];
              final FakeSwiftPackageManager swiftPackageManager = FakeSwiftPackageManager(
                expectedPlugins: plugins,
              );
              final FakeCocoaPods cocoaPods = FakeCocoaPods();

              final DarwinDependencyManagement dependencyManagement = DarwinDependencyManagement(
                project: FakeFlutterProject(fileSystem: testFileSystem),
                plugins: plugins,
                cocoapods: cocoaPods,
                swiftPackageManager: swiftPackageManager,
                fileSystem: testFileSystem,
                featureFlags: TestFeatureFlags(),
                logger: testLogger,
                analytics: testAnalytics,
              );
              await dependencyManagement.setUp(platform: platform);
              expect(swiftPackageManager.pluginsPackageGenerated, isFalse);
              expect(swiftPackageManager.frameworkPackageGenerated, isFalse);
              expect(testLogger.warningText, isEmpty);
              expect(testLogger.statusText, isEmpty);
              expect(cocoaPods.podfileSetup, isTrue);
              expect(
                testAnalytics.sentEvents,
                contains(
                  Event.flutterInjectDarwinPlugins(
                    platform: platform.name,
                    isModule: false,
                    swiftPackageManagerUsable: false,
                    swiftPackageManagerFeatureEnabled: false,
                    projectDisabledSwiftPackageManager: false,
                    projectHasSwiftPackageManagerIntegration: false,
                    pluginCount: 1,
                    swiftPackageCount: 0,
                    podCount: 1,
                  ),
                ),
              );
            });

            testWithoutContext('with only Swift Package Manager plugins', () async {
              final MemoryFileSystem testFileSystem = MemoryFileSystem.test();
              final BufferLogger testLogger = BufferLogger.test();
              final FakeAnalytics testAnalytics = getInitializedFakeAnalyticsInstance(
                fs: testFileSystem,
                fakeFlutterVersion: FakeFlutterVersion(),
              );
              final File swiftPackagePluginPodspec = testFileSystem.file(
                '/path/to/cocoapod_plugin_1/darwin/cocoapod_plugin_1/Package.swift',
              )..createSync(recursive: true);
              final List<Plugin> plugins = <Plugin>[
                FakePlugin(
                  name: 'swift_package_plugin_1',
                  platforms: <String, PluginPlatform>{platform.name: FakePluginPlatform()},
                  pluginSwiftPackageManifestPath: swiftPackagePluginPodspec.path,
                ),
              ];
              final FakeSwiftPackageManager swiftPackageManager = FakeSwiftPackageManager(
                expectedPlugins: plugins,
              );
              final FakeCocoaPods cocoaPods = FakeCocoaPods();

              final DarwinDependencyManagement dependencyManagement = DarwinDependencyManagement(
                project: FakeFlutterProject(fileSystem: testFileSystem),
                plugins: plugins,
                cocoapods: cocoaPods,
                swiftPackageManager: swiftPackageManager,
                fileSystem: testFileSystem,
                featureFlags: TestFeatureFlags(),
                logger: testLogger,
                analytics: testAnalytics,
              );
              await expectLater(
                () => dependencyManagement.setUp(platform: platform),
                throwsToolExit(
                  message:
                      'Plugin swift_package_plugin_1 is only Swift Package Manager compatible. Try '
                      'enabling Swift Package Manager by running '
                      '"flutter config --enable-swift-package-manager" or remove the '
                      'plugin as a dependency.',
                ),
              );
              expect(swiftPackageManager.pluginsPackageGenerated, isFalse);
              expect(swiftPackageManager.frameworkPackageGenerated, isFalse);
              expect(cocoaPods.podfileSetup, isFalse);
              expect(testAnalytics.sentEvents, isEmpty);
            });

            testWithoutContext('when project is a module', () async {
              final MemoryFileSystem testFileSystem = MemoryFileSystem.test();
              final BufferLogger testLogger = BufferLogger.test();
              final FakeAnalytics testAnalytics = getInitializedFakeAnalyticsInstance(
                fs: testFileSystem,
                fakeFlutterVersion: FakeFlutterVersion(),
              );
              final File cocoapodPluginPodspec = testFileSystem.file(
                '/path/to/cocoapod_plugin_1/darwin/cocoapod_plugin_1.podspec',
              )..createSync(recursive: true);
              final List<Plugin> plugins = <Plugin>[
                FakePlugin(
                  name: 'cocoapod_plugin_1',
                  platforms: <String, PluginPlatform>{platform.name: FakePluginPlatform()},
                  pluginPodspecPath: cocoapodPluginPodspec.path,
                ),
              ];
              final FakeSwiftPackageManager swiftPackageManager = FakeSwiftPackageManager(
                expectedPlugins: plugins,
              );
              final FakeCocoaPods cocoaPods = FakeCocoaPods();

              final DarwinDependencyManagement dependencyManagement = DarwinDependencyManagement(
                project: FakeFlutterProject(fileSystem: testFileSystem, isModule: true),
                plugins: plugins,
                cocoapods: cocoaPods,
                swiftPackageManager: swiftPackageManager,
                fileSystem: testFileSystem,
                featureFlags: TestFeatureFlags(),
                logger: testLogger,
                analytics: testAnalytics,
              );
              await dependencyManagement.setUp(platform: platform);
              expect(swiftPackageManager.pluginsPackageGenerated, isFalse);
              expect(swiftPackageManager.frameworkPackageGenerated, isFalse);
              expect(testLogger.warningText, isEmpty);
              expect(testLogger.statusText, isEmpty);
              expect(cocoaPods.podfileSetup, isFalse);
              expect(testAnalytics.sentEvents, isEmpty);
            });
          });
        });
      });
    }
  });
}

class FakeIosProject extends Fake implements IosProject {
  FakeIosProject({required MemoryFileSystem fileSystem, required this.usesSwiftPackageManager})
    : hostAppRoot = fileSystem.directory('app_name').childDirectory('ios');

  @override
  Directory hostAppRoot;

  @override
  File get podfile => hostAppRoot.childFile('Podfile');

  @override
  File get podfileLock => hostAppRoot.childFile('Podfile.lock');

  @override
  Directory get xcodeProject => hostAppRoot.childDirectory('Runner.xcodeproj');

  @override
  File get xcodeProjectInfoFile => xcodeProject.childFile('project.pbxproj');

  @override
  bool get flutterPluginSwiftPackageInProjectSettings {
    return xcodeProjectInfoFile.existsSync() &&
        xcodeProjectInfoFile.readAsStringSync().contains('FlutterGeneratedPluginSwiftPackage');
  }

  @override
  bool get flutterFrameworkSwiftPackageInProjectSettings {
    return xcodeProjectInfoFile.existsSync() &&
        xcodeProjectInfoFile.readAsStringSync().contains('784666492D4C4C64000A1A5F /* flutter */');
  }

  @override
  bool usesSwiftPackageManager;

  @override
  Directory get managedDirectory => hostAppRoot.childDirectory('Flutter');

  @override
  File xcodeConfigFor(String mode) => managedDirectory.childFile('$mode.xcconfig');
}

class FakeMacOSProject extends Fake implements MacOSProject {
  FakeMacOSProject({required MemoryFileSystem fileSystem, required this.usesSwiftPackageManager})
    : hostAppRoot = fileSystem.directory('app_name').childDirectory('macos');

  @override
  Directory hostAppRoot;

  @override
  File get podfile => hostAppRoot.childFile('Podfile');

  @override
  File get podfileLock => hostAppRoot.childFile('Podfile.lock');

  @override
  Directory get xcodeProject => hostAppRoot.childDirectory('Runner.xcodeproj');

  @override
  File get xcodeProjectInfoFile => xcodeProject.childFile('project.pbxproj');

  @override
  bool get flutterPluginSwiftPackageInProjectSettings {
    return xcodeProjectInfoFile.existsSync() &&
        xcodeProjectInfoFile.readAsStringSync().contains('FlutterGeneratedPluginSwiftPackage');
  }

  @override
  bool get flutterFrameworkSwiftPackageInProjectSettings {
    return xcodeProjectInfoFile.existsSync() &&
        xcodeProjectInfoFile.readAsStringSync().contains('784666492D4C4C64000A1A5F /* flutter */');
  }

  @override
  bool usesSwiftPackageManager;

  @override
  Directory get managedDirectory => hostAppRoot.childDirectory('Flutter');

  @override
  File xcodeConfigFor(String mode) => managedDirectory.childFile('Flutter-$mode.xcconfig');

  @override
  Directory get ephemeralDirectory => managedDirectory.childDirectory('ephemeral');

  @override
  File get outputFileList => ephemeralDirectory.childFile('FlutterOutputs.xcfilelist');
}

class FakeFlutterManifest extends Fake implements FlutterManifest {
  FakeFlutterManifest({this.disabledSwiftPackageManager = false});

  @override
  final bool disabledSwiftPackageManager;
}

class FakeFlutterProject extends Fake implements FlutterProject {
  FakeFlutterProject({
    required this.fileSystem,
    this.usesSwiftPackageManager = false,
    this.isModule = false,
    FlutterManifest? manifest,
  }) : _manifest = manifest ?? FakeFlutterManifest();

  final MemoryFileSystem fileSystem;
  final bool usesSwiftPackageManager;
  final FlutterManifest _manifest;

  @override
  late final FakeIosProject ios = FakeIosProject(
    fileSystem: fileSystem,
    usesSwiftPackageManager: usesSwiftPackageManager,
  );

  @override
  late final FakeMacOSProject macos = FakeMacOSProject(
    fileSystem: fileSystem,
    usesSwiftPackageManager: usesSwiftPackageManager,
  );

  @override
  final bool isModule;

  @override
  FlutterManifest get manifest => _manifest;
}

class FakeSwiftPackageManager extends Fake implements SwiftPackageManager {
  FakeSwiftPackageManager({this.expectedPlugins});

  bool pluginsPackageGenerated = false;
  bool frameworkPackageGenerated = false;
  final List<Plugin>? expectedPlugins;

  @override
  Future<void> generatePluginsSwiftPackage(
    List<Plugin> plugins,
    SupportedPlatform platform,
    XcodeBasedProject project,
  ) async {
    pluginsPackageGenerated = true;
    expect(plugins, expectedPlugins);
  }

  @override
  Future<void> generateFlutterFrameworkSwiftPackage(
    SupportedPlatform platform,
    XcodeBasedProject project, {
    BuildMode buildMode = BuildMode.release,
    File? overrideManifestPath,
    bool remoteFramework = false,
  }) async {
    frameworkPackageGenerated = true;
  }
}

class FakeCocoaPods extends Fake implements CocoaPods {
  FakeCocoaPods({this.podFile, this.configIncludesPods = true});

  File? podFile;

  bool podfileSetup = false;
  bool addedPodDependencyToFlutterXcconfig = false;
  bool configIncludesPods;

  @override
  Future<void> setupPodfile(XcodeBasedProject xcodeProject) async {
    podfileSetup = true;
  }

  @override
  void addPodsDependencyToFlutterXcconfig(XcodeBasedProject xcodeProject) {
    addedPodDependencyToFlutterXcconfig = true;
  }

  @override
  Future<File> getPodfileTemplate(XcodeBasedProject xcodeProject, Directory runnerProject) async {
    return podFile!;
  }

  @override
  bool xcconfigIncludesPods(File xcodeConfig) {
    return configIncludesPods;
  }

  @override
  String includePodsXcconfig(String mode) {
    return 'Pods/Target Support Files/Pods-Runner/Pods-Runner.${mode.toLowerCase()}.xcconfig';
  }
}

class FakePlugin extends Fake implements Plugin {
  FakePlugin({
    required this.name,
    required this.platforms,
    String? pluginSwiftPackageManifestPath,
    String? pluginPodspecPath,
  }) : _pluginSwiftPackageManifestPath = pluginSwiftPackageManifestPath,
       _pluginPodspecPath = pluginPodspecPath;

  final String? _pluginSwiftPackageManifestPath;

  final String? _pluginPodspecPath;

  @override
  final String name;

  @override
  final Map<String, PluginPlatform> platforms;

  @override
  String? pluginSwiftPackageManifestPath(FileSystem fileSystem, String platform) {
    return _pluginSwiftPackageManifestPath;
  }

  @override
  String? pluginPodspecPath(FileSystem fileSystem, String platform) {
    return _pluginPodspecPath;
  }
}

class FakePluginPlatform extends Fake implements PluginPlatform {}<|MERGE_RESOLUTION|>--- conflicted
+++ resolved
@@ -5,11 +5,8 @@
 import 'package:file/file.dart';
 import 'package:file/memory.dart';
 import 'package:flutter_tools/src/base/logger.dart';
-<<<<<<< HEAD
 import 'package:flutter_tools/src/build_info.dart';
-=======
 import 'package:flutter_tools/src/flutter_manifest.dart';
->>>>>>> 7448418b
 import 'package:flutter_tools/src/macos/cocoapods.dart';
 import 'package:flutter_tools/src/macos/darwin_dependency_management.dart';
 import 'package:flutter_tools/src/macos/swift_package_manager.dart';
@@ -472,19 +469,12 @@
                 expectedPlugins: plugins,
               );
               final FakeCocoaPods cocoaPods = FakeCocoaPods();
-              final FakeFlutterProject project = FakeFlutterProject(
-                usesSwiftPackageManager: true,
-                fileSystem: testFileSystem,
-              );
-              final XcodeBasedProject xcodeProject =
-                  platform == SupportedPlatform.ios ? project.ios : project.macos;
-              xcodeProject.xcodeProjectInfoFile.createSync(recursive: true);
-              xcodeProject.xcodeProjectInfoFile.writeAsStringSync(
-                'FlutterGeneratedPluginSwiftPackage',
-              );
 
               final DarwinDependencyManagement dependencyManagement = DarwinDependencyManagement(
-                project: project,
+                project: FakeFlutterProject(
+                  usesSwiftPackageManager: true,
+                  fileSystem: testFileSystem,
+                ),
                 plugins: plugins,
                 cocoapods: cocoaPods,
                 swiftPackageManager: swiftPackageManager,
@@ -519,13 +509,16 @@
           });
 
           group('when not using Swift Package Manager', () {
-<<<<<<< HEAD
             testWithoutContext(
               'but project already migrated FlutterGeneratedPluginSwiftPackage',
               () async {
-                final MemoryFileSystem fs = MemoryFileSystem();
+                final MemoryFileSystem testFileSystem = MemoryFileSystem.test();
                 final BufferLogger testLogger = BufferLogger.test();
-                final File cocoapodPluginPodspec = fs.file(
+                final FakeAnalytics testAnalytics = getInitializedFakeAnalyticsInstance(
+                  fs: testFileSystem,
+                  fakeFlutterVersion: FakeFlutterVersion(),
+                );
+                final File cocoapodPluginPodspec = testFileSystem.file(
                   '/path/to/cocoapod_plugin_1/darwin/cocoapod_plugin_1.podspec',
                 )..createSync(recursive: true);
                 final List<Plugin> plugins = <Plugin>[
@@ -541,7 +534,7 @@
                 final FakeCocoaPods cocoaPods = FakeCocoaPods();
                 final FakeFlutterProject project = FakeFlutterProject(
                   usesSwiftPackageManager: true,
-                  fileSystem: fs,
+                  fileSystem: testFileSystem,
                 );
                 final XcodeBasedProject xcodeProject =
                     platform == SupportedPlatform.ios ? project.ios : project.macos;
@@ -555,8 +548,10 @@
                   plugins: plugins,
                   cocoapods: cocoaPods,
                   swiftPackageManager: swiftPackageManager,
-                  fileSystem: fs,
+                  fileSystem: testFileSystem,
+                  featureFlags: TestFeatureFlags(isSwiftPackageManagerEnabled: true),
                   logger: testLogger,
+                  analytics: testAnalytics,
                 );
                 await dependencyManagement.setUp(platform: platform);
                 expect(swiftPackageManager.pluginsPackageGenerated, isTrue);
@@ -564,15 +559,27 @@
                 expect(testLogger.warningText, isEmpty);
                 expect(testLogger.statusText, isEmpty);
                 expect(cocoaPods.podfileSetup, isTrue);
+                expect(
+                  testAnalytics.sentEvents,
+                  contains(
+                    Event.flutterInjectDarwinPlugins(
+                      platform: platform.name,
+                      isModule: false,
+                      swiftPackageManagerUsable: true,
+                      swiftPackageManagerFeatureEnabled: true,
+                      projectDisabledSwiftPackageManager: false,
+                      projectHasSwiftPackageManagerIntegration: true,
+                      pluginCount: 1,
+                      swiftPackageCount: 0,
+                      podCount: 1,
+                    ),
+                  ),
+                );
               },
             );
 
             testWithoutContext('but project already migrated flutter framework', () async {
-              final MemoryFileSystem fs = MemoryFileSystem();
-=======
-            testWithoutContext('but project already migrated', () async {
               final MemoryFileSystem testFileSystem = MemoryFileSystem.test();
->>>>>>> 7448418b
               final BufferLogger testLogger = BufferLogger.test();
               final FakeAnalytics testAnalytics = getInitializedFakeAnalyticsInstance(
                 fs: testFileSystem,
@@ -604,12 +611,12 @@
               );
 
               final DarwinDependencyManagement dependencyManagement = DarwinDependencyManagement(
-                project: project,
+                project: FakeFlutterProject(fileSystem: testFileSystem),
                 plugins: plugins,
                 cocoapods: cocoaPods,
                 swiftPackageManager: swiftPackageManager,
                 fileSystem: testFileSystem,
-                featureFlags: TestFeatureFlags(isSwiftPackageManagerEnabled: true),
+                featureFlags: TestFeatureFlags(),
                 logger: testLogger,
                 analytics: testAnalytics,
               );
@@ -619,22 +626,6 @@
               expect(testLogger.warningText, isEmpty);
               expect(testLogger.statusText, isEmpty);
               expect(cocoaPods.podfileSetup, isTrue);
-              expect(
-                testAnalytics.sentEvents,
-                contains(
-                  Event.flutterInjectDarwinPlugins(
-                    platform: platform.name,
-                    isModule: false,
-                    swiftPackageManagerUsable: true,
-                    swiftPackageManagerFeatureEnabled: true,
-                    projectDisabledSwiftPackageManager: false,
-                    projectHasSwiftPackageManagerIntegration: true,
-                    pluginCount: 1,
-                    swiftPackageCount: 0,
-                    podCount: 1,
-                  ),
-                ),
-              );
             });
 
             testWithoutContext('with only CocoaPod plugins', () async {
