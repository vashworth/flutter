// Copyright 2014 The Flutter Authors. All rights reserved.
// Use of this source code is governed by a BSD-style license that can be
// found in the LICENSE file.

import 'dart:io';

import 'package:meta/meta.dart';

import '../../artifacts.dart';
import '../../base/common.dart';
import '../../base/file_system.dart';
import '../../base/io.dart';
import '../../build_info.dart';
import '../../flutter_plugins.dart';
import '../../globals.dart' as globals;
import '../../plugins.dart';
import '../../project.dart';
import '../build_system.dart';
import '../exceptions.dart';

/// A target that checks that dev dependencies are enabled on debug/profile
/// builds and disabled on release builds.
///
/// The Flutter tool enables/disables dev dependencies using the build mode.
/// These can get out of sync if the user switches the build mode in Xcode.
///
/// Implementers should override [CheckDevDependencies.inputs] to add a [Source]
/// that changes when dev dependencies status changes.
abstract class CheckDevDependencies extends Target {
  const CheckDevDependencies();

  @override
  List<Target> get dependencies => <Target>[];

  @override
  List<Source> get inputs => <Source>[
    const Source.pattern(
      '{FLUTTER_ROOT}/packages/flutter_tools/lib/src/build_system/targets/darwin.dart',
    ),
    Source.fromProject((FlutterProject project) => project.flutterPluginsDependenciesFile),
  ];

  @override
  List<Source> get outputs => const <Source>[];

  // The command that turns on dev dependencies.
  // Displayed in the error message if dev dependencies are off in a debug build.
  @visibleForOverriding
  String get debugBuildCommand;

  // The command that turns on dev dependencies.
  // Displayed in the error message if dev dependencies are off in a profile build.
  @visibleForOverriding
  String get profileBuildCommand;

  // The command that turns off dev dependencies.
  // Displayed in the error message if dev dependencies are off in a release build.
  @visibleForOverriding
  String get releaseBuildCommand;

  // Check that dev dependencies are enabled on debug or profile builds and
  // disabled on release builds.
  //
  // The Flutter tool enables/disables dev dependencies using the build mode.
  // These can get out of sync if the user switches the build mode in Xcode.
  @override
  Future<void> build(Environment environment) async {
    final String? buildModeEnvironment = environment.defines[kBuildMode];
    if (buildModeEnvironment == null) {
      throw MissingDefineException(kBuildMode, name);
    }
    final BuildMode buildMode = BuildMode.fromCliName(buildModeEnvironment);
    final String? devDependenciesEnabledString = environment.defines[kDevDependenciesEnabled];
    if (devDependenciesEnabledString == null) {
      throw MissingDefineException(kDevDependenciesEnabled, name);
    }

    final bool? devDependenciesEnabled = bool.tryParse(
      environment.defines[kDevDependenciesEnabled] ?? '',
    );
    if (devDependenciesEnabled == null) {
      throw Exception(
        'Unexpected $kDevDependenciesEnabled define value: "$devDependenciesEnabledString"',
      );
    }

    if (devDependenciesEnabled && buildMode.isRelease) {
      // Supress this error if the project has no dev dependencies.
      if (!_hasDevDependencies(environment)) {
        environment.logger.printTrace(
          'Ignoring dev dependencies error as the project has no dev dependencies',
        );
        return;
      }

      _printXcodeError(
        'Release builds should not have Dart dev dependencies enabled\n'
        '\n'
        'This error happens if:\n'
        '\n'
        '1. Your pubspec.yaml has dev dependencies\n'
        '2. Your last Flutter CLI action turned on dev dependencies\n'
        '3. You do a release build in Xcode\n'
        '\n'
        'You can turn off Dart dev dependencies by running this in your Flutter project:\n'
        '\n'
        '  $releaseBuildCommand\n'
        '\n',
      );
      throwToolExit('Dev dependencies enabled in release build');
    } else if (!devDependenciesEnabled && !buildMode.isRelease) {
      // Supress this error if the project has no dev dependencies.
      if (!_hasDevDependencies(environment)) {
        environment.logger.printTrace(
          'Ignoring dev dependencies error as the project has no dev dependencies',
        );
        return;
      }

      final bool profile = buildMode == BuildMode.profile;
      _printXcodeError(
        '${profile ? 'Profile' : 'Debug'} builds require Dart dev dependencies\n'
        '\n'
        'This error happens if:\n'
        '\n'
        '1. Your pubspec.yaml has dev dependencies\n'
        '2. Your last Flutter CLI action turned off dev dependencies\n'
        '3. You do a debug or profile build in Xcode\n'
        '\n'
        'You can turn on Dart dev dependencies by running this in your Flutter project:\n'
        '\n'
        '  ${profile ? profileBuildCommand : debugBuildCommand}\n'
        '\n',
      );
      throwToolExit('Dev dependencies disabled in ${profile ? 'profile' : 'debug'} build');
    }
  }

  // Check if the iOS project has Dart dev dependencies. On error, assumes true.
  bool _hasDevDependencies(Environment environment) {
    // If the app has no plugins, the .flutter-plugins-dependencies file isn't generated.
    final FlutterProject project = FlutterProject.fromDirectory(environment.projectDir);
    final File pluginsFile = project.flutterPluginsDependenciesFile;
    if (!pluginsFile.existsSync()) {
      return false;
    }

    try {
      return flutterPluginsListHasDevDependencies(pluginsFile);
    } on Exception catch (e) {
      environment.logger.printWarning('Unable to parse .flutter-plugins-dependencies file:\n$e');
      return true;
    }
  }

  void _printXcodeError(String message) {
    globals.stdio.stderrWrite('error: $message');
  }
}

abstract class UnpackDarwin extends Target {
  const UnpackDarwin();

<<<<<<< HEAD
  // TODO: SPM - does macOS need too?
  @override
  bool canSkip(Environment environment) =>
      environment.defines[kXcodeBuildScript] == kNativePrepareXcodeBuildScript;

  Future<bool> shouldSkip(Environment environment, XcodeBasedProject xcodeProject) async {
    // buildPhase may be null if this target is not called from a Xcode Build Script.
    // For example, this target is called directly in `flutter build ios-framework`.
    final String? buildPhase = environment.defines[kXcodeBuildScript];
    if (buildPhase == kPrepareXcodeBuildScript) {
      final bool valid = await _validateSwiftPackagePlugins(environment, xcodeProject);
      // If all plugins are valid, they do not rely on the prepare action, so it can be skipped.
      if (valid) {
        return true;
      }
    } else if (xcodeProject.usesSwiftPackageManager) {
      // Skip copying the Flutter framework during the build Run Script if Swift Package Manager is being used.
      // Swift Package Manager now handles the Flutter framework.
      return true;
    }
    return false;
  }

  /// Validates that all Swift Package plugins have a dependency on the Flutter framework.
  /// If they don't, give a warning.
  Future<bool> _validateSwiftPackagePlugins(
    Environment environment,
    XcodeBasedProject xcodeProject,
  ) async {
    bool valid = true;
    bool hasFlutterFrameworkRemoteDependency = false;
    final List<Plugin> plugins = await findPlugins(xcodeProject.parent);
    for (final Plugin plugin in plugins) {
      final String? pluginSwiftPackageManifestPath = plugin.pluginSwiftPackageManifestPath(
        environment.fileSystem,
        'ios',
      );
      if (pluginSwiftPackageManifestPath == null) {
        continue;
      }
      final File swiftManifest = environment.fileSystem.file(pluginSwiftPackageManifestPath);
      if (plugin.platforms['ios'] == null || !swiftManifest.existsSync()) {
        continue;
      }

      // If the plugin has a Package.swift, ensure that it has a dependency on Flutter
      // This check is not perfect and may not catch all cases.
      if (!swiftManifest.readAsStringSync().contains('https://github.com/flutter/flutter')) {
        _printXcodeWarning(
          '${plugin.name} does not have an explicit dependency on Flutter. This will not be supported in a future version of Flutter. Please file an issue with the plugin author to upgrade their plugin Package.swift.',
        );
        valid = false;
      } else {
        hasFlutterFrameworkRemoteDependency = true;
      }
    }

    // TODO: SPM - macos
    // TODO: error?
    if (xcodeProject.flutterFrameworkSwiftPackageInProjectSettings &&
        hasFlutterFrameworkRemoteDependency) {
      _printXcodeWarning(
        'You project is missing settings. Please run "flutter build ios --config-only".',
      );
    }
    return valid;
  }

  Future<void> copyFramework(
    Environment environment, {
    EnvironmentType? environmentType,
    required TargetPlatform targetPlatform,
    required BuildMode buildMode,
  }) async {
    // Copy Flutter framework.
    final String basePath = environment.artifacts.getArtifactPath(
      targetPlatform == TargetPlatform.ios
          ? Artifact.flutterFramework
          : Artifact.flutterMacOSFramework,
=======
  /// Copies the [framework] artifact using `rsync` to the [environment.outputDir].
  /// Throws an error if copy fails.
  @protected
  Future<void> copyFramework(
    Environment environment, {
    EnvironmentType? environmentType,
    TargetPlatform? targetPlatform,
    required Artifact framework,
    required BuildMode buildMode,
  }) async {
    final String basePath = environment.artifacts.getArtifactPath(
      framework,
>>>>>>> 7448418b
      platform: targetPlatform,
      mode: buildMode,
      environmentType: environmentType,
    );

    final ProcessResult result = await environment.processManager.run(<String>[
      'rsync',
      '-av',
      '--delete',
      '--filter',
      '- .DS_Store/',
      '--chmod=Du=rwx,Dgo=rx,Fu=rw,Fgo=r',
      basePath,
      environment.outputDir.path,
    ]);
    if (result.exitCode != 0) {
      throw Exception(
        'Failed to copy framework (exit ${result.exitCode}:\n'
        '${result.stdout}\n---\n${result.stderr}',
      );
    }
  }

<<<<<<< HEAD
  /// Destructively thin Flutter.framework to include only the specified architectures.
=======
  /// Verifies and destructively thins the framework binary found at [frameworkBinaryPath]
  /// to include only the architectures specified in [archs].
  ///
  /// [archs] should be a space separated list passed from Xcode containing one or
  /// more architectures (e.g. "x86_64 arm64", "arm64", "x86_64").
  ///
  /// Throws an error if the binary does not contain the [archs] or fails to thin.
  @protected
>>>>>>> 7448418b
  Future<void> thinFramework(
    Environment environment,
    String frameworkBinaryPath,
    String archs,
  ) async {
    final List<String> archList = archs.split(' ').toList();
    final ProcessResult infoResult = await environment.processManager.run(<String>[
      'lipo',
      '-info',
      frameworkBinaryPath,
    ]);
    final String lipoInfo = infoResult.stdout as String;

    final ProcessResult verifyResult = await environment.processManager.run(<String>[
      'lipo',
      frameworkBinaryPath,
      '-verify_arch',
      ...archList,
    ]);

    if (verifyResult.exitCode != 0) {
      throw Exception(
        'Binary $frameworkBinaryPath does not contain architectures "$archs".\n'
        '\n'
        'lipo -info:\n'
        '$lipoInfo',
      );
    }

    // Skip thinning for non-fat executables.
    if (lipoInfo.startsWith('Non-fat file:')) {
      environment.logger.printTrace('Skipping lipo for non-fat file $frameworkBinaryPath');
      return;
    }

    // Thin in-place.
    final ProcessResult extractResult = await environment.processManager.run(<String>[
      'lipo',
      '-output',
      frameworkBinaryPath,
      for (final String arch in archList) ...<String>['-extract', arch],
<<<<<<< HEAD
      ...<String>[frameworkBinaryPath],
=======
      frameworkBinaryPath,
>>>>>>> 7448418b
    ]);

    if (extractResult.exitCode != 0) {
      throw Exception(
        'Failed to extract architectures "$archs" for $frameworkBinaryPath.\n'
        '\n'
        'stderr:\n'
        '${extractResult.stderr}\n\n'
        'lipo -info:\n'
        '$lipoInfo',
      );
    }
  }
<<<<<<< HEAD

  void _printXcodeWarning(String message) {
    globals.stdio.stderrWrite('warning: $message');
  }
=======
>>>>>>> 7448418b
}<|MERGE_RESOLUTION|>--- conflicted
+++ resolved
@@ -161,7 +161,6 @@
 abstract class UnpackDarwin extends Target {
   const UnpackDarwin();
 
-<<<<<<< HEAD
   // TODO: SPM - does macOS need too?
   @override
   bool canSkip(Environment environment) =>
@@ -230,18 +229,6 @@
     return valid;
   }
 
-  Future<void> copyFramework(
-    Environment environment, {
-    EnvironmentType? environmentType,
-    required TargetPlatform targetPlatform,
-    required BuildMode buildMode,
-  }) async {
-    // Copy Flutter framework.
-    final String basePath = environment.artifacts.getArtifactPath(
-      targetPlatform == TargetPlatform.ios
-          ? Artifact.flutterFramework
-          : Artifact.flutterMacOSFramework,
-=======
   /// Copies the [framework] artifact using `rsync` to the [environment.outputDir].
   /// Throws an error if copy fails.
   @protected
@@ -254,7 +241,6 @@
   }) async {
     final String basePath = environment.artifacts.getArtifactPath(
       framework,
->>>>>>> 7448418b
       platform: targetPlatform,
       mode: buildMode,
       environmentType: environmentType,
@@ -278,9 +264,6 @@
     }
   }
 
-<<<<<<< HEAD
-  /// Destructively thin Flutter.framework to include only the specified architectures.
-=======
   /// Verifies and destructively thins the framework binary found at [frameworkBinaryPath]
   /// to include only the architectures specified in [archs].
   ///
@@ -289,7 +272,6 @@
   ///
   /// Throws an error if the binary does not contain the [archs] or fails to thin.
   @protected
->>>>>>> 7448418b
   Future<void> thinFramework(
     Environment environment,
     String frameworkBinaryPath,
@@ -331,11 +313,7 @@
       '-output',
       frameworkBinaryPath,
       for (final String arch in archList) ...<String>['-extract', arch],
-<<<<<<< HEAD
-      ...<String>[frameworkBinaryPath],
-=======
       frameworkBinaryPath,
->>>>>>> 7448418b
     ]);
 
     if (extractResult.exitCode != 0) {
@@ -349,11 +327,8 @@
       );
     }
   }
-<<<<<<< HEAD
 
   void _printXcodeWarning(String message) {
     globals.stdio.stderrWrite('warning: $message');
   }
-=======
->>>>>>> 7448418b
 }