// Copyright 2014 The Flutter Authors. All rights reserved.
// Use of this source code is governed by a BSD-style license that can be
// found in the LICENSE file.

import 'package:unified_analytics/unified_analytics.dart';

import '../../artifacts.dart';
import '../../base/build.dart';
import '../../base/file_system.dart';
import '../../base/io.dart';
import '../../base/process.dart';
import '../../build_info.dart';
import '../../devfs.dart';
import '../../globals.dart' as globals show xcode;
import '../../project.dart';
import '../build_system.dart';
import '../depfile.dart';
import '../exceptions.dart';
import 'assets.dart';
import 'common.dart';
import 'darwin.dart';
import 'icon_tree_shaker.dart';
import 'native_assets.dart';

/// Copy the macOS framework to the correct copy dir by invoking 'rsync'.
///
/// This class is abstract to share logic between the three concrete
/// implementations. The shelling out is done to avoid complications with
/// preserving special files (e.g., symbolic links) in the framework structure.
///
/// The real implementations are:
///   * [DebugUnpackMacOS]
///   * [ProfileUnpackMacOS]
///   * [ReleaseUnpackMacOS]
abstract class UnpackMacOS extends UnpackDarwin {
  const UnpackMacOS();

  @override
  List<Source> get inputs => <Source>[
    const Source.pattern(
      '{FLUTTER_ROOT}/packages/flutter_tools/lib/src/build_system/targets/macos.dart',
    ),

    // TODO: SPM - test
    Source.fromProject((FlutterProject project) => project.flutterPluginsDependenciesFile),
    Source.fromProject((FlutterProject project) => project.macos.flutterPluginSwiftPackageManifest),
  ];

  @override
  List<Source> get outputs {
    // Swift Package Manager will also produce the FlutterMacOS framework if it
    // has dependencies on plugins. If both SwiftPM and "Flutter Assemble" output
    // the framework, the build will fail with an error about multiple commands
    // producing the same output. Only output the framework if the
    // FlutterGeneratedPluginSwiftPackage package doesn't depend on any plugins.

    // TODO: SPM - checking by flutterFrameworkSwiftPackageManifest doesn't work when there are no plugins
    final FlutterProject flutterProject = FlutterProject.current();
    if (flutterProject.macos.usesSwiftPackageManager) {
      final File swiftPackage = flutterProject.macos.flutterFrameworkSwiftPackageManifest;
      if (swiftPackage.existsSync()) {
        return <Source>[];
      }
    }
    return <Source>[
      const Source.pattern('{OUTPUT_DIR}/FlutterMacOS.framework/Versions/A/FlutterMacOS'),
    ];
  }

  @override
  List<Target> get dependencies => <Target>[];

  @override
  Future<void> build(Environment environment) async {
    final FlutterProject flutterProject = FlutterProject.fromDirectory(environment.projectDir);
    if (await shouldSkip(environment, flutterProject.macos)) {
      return;
    }

    final String? buildModeEnvironment = environment.defines[kBuildMode];
    if (buildModeEnvironment == null) {
      throw MissingDefineException(kBuildMode, 'unpack_macos');
    }

    // Copy FlutterMacOS framework.
    final BuildMode buildMode = BuildMode.fromCliName(buildModeEnvironment);
<<<<<<< HEAD
    await copyFramework(environment, targetPlatform: TargetPlatform.darwin, buildMode: buildMode);
=======
    await copyFramework(
      environment,
      framework: Artifact.flutterMacOSFramework,
      buildMode: buildMode,
    );
>>>>>>> 7448418b

    _removeDenylistedFiles(environment.outputDir);

    final File frameworkBinary = environment.outputDir
        .childDirectory('FlutterMacOS.framework')
        .childDirectory('Versions')
        .childDirectory('A')
        .childFile('FlutterMacOS');
    final String frameworkBinaryPath = frameworkBinary.path;
    if (!frameworkBinary.existsSync()) {
      throw Exception('Binary $frameworkBinaryPath does not exist, cannot thin');
    }

    await thinFramework(
      environment,
      frameworkBinaryPath,
      environment.defines[kDarwinArchs] ?? 'x86_64 arm64',
    );
  }

  /// Files that should not be copied to build output directory if found during framework copy step.
  static const List<String> _copyDenylist = <String>[
    'entitlements.txt',
    'without_entitlements.txt',
    'unsigned_binaries.txt',
  ];

  void _removeDenylistedFiles(Directory directory) {
    for (final FileSystemEntity entity in directory.listSync(recursive: true)) {
      if (entity is! File) {
        continue;
      }
      if (_copyDenylist.contains(entity.basename)) {
        entity.deleteSync();
      }
    }
  }
}

/// Unpack the release prebuilt engine framework.
class ReleaseUnpackMacOS extends UnpackMacOS {
  const ReleaseUnpackMacOS();

  @override
  String get name => 'release_unpack_macos';

  @override
  List<Source> get outputs =>
      super.outputs +
      const <Source>[
        Source.pattern(
          '{OUTPUT_DIR}/FlutterMacOS.framework.dSYM/Contents/Resources/DWARF/FlutterMacOS',
        ),
      ];

  @override
  List<Source> get inputs =>
      super.inputs +
      const <Source>[Source.artifact(Artifact.flutterMacOSXcframework, mode: BuildMode.release)];

  @override
  Future<void> build(Environment environment) async {
    await super.build(environment);

    // Copy Flutter framework dSYM (debug symbol) bundle, if present.
    final String? buildModeEnvironment = environment.defines[kBuildMode];
    if (buildModeEnvironment == null) {
      throw MissingDefineException(kBuildMode, 'unpack_macos');
    }
    final BuildMode buildMode = BuildMode.fromCliName(buildModeEnvironment);
    final Directory frameworkDsym = environment.fileSystem.directory(
      environment.artifacts.getArtifactPath(
        Artifact.flutterMacOSFrameworkDsym,
        platform: TargetPlatform.darwin,
        mode: buildMode,
      ),
    );
    if (frameworkDsym.existsSync()) {
      final ProcessResult result = await environment.processManager.run(<String>[
        'rsync',
        '-av',
        '--delete',
        '--filter',
        '- .DS_Store/',
        '--chmod=Du=rwx,Dgo=rx,Fu=rw,Fgo=r',
        frameworkDsym.path,
        environment.outputDir.path,
      ]);
      if (result.exitCode != 0) {
        throw Exception(
          'Failed to copy framework dSYM (exit ${result.exitCode}:\n'
          '${result.stdout}\n---\n${result.stderr}',
        );
      }
    }
  }
}

/// Unpack the profile prebuilt engine framework.
class ProfileUnpackMacOS extends UnpackMacOS {
  const ProfileUnpackMacOS();

  @override
  String get name => 'profile_unpack_macos';

  @override
  List<Source> get inputs => <Source>[
    ...super.inputs,
    const Source.artifact(Artifact.flutterMacOSXcframework, mode: BuildMode.profile),
  ];
}

/// Unpack the debug prebuilt engine framework.
class DebugUnpackMacOS extends UnpackMacOS {
  const DebugUnpackMacOS();

  @override
  String get name => 'debug_unpack_macos';

  @override
  List<Source> get inputs => <Source>[
    ...super.inputs,
    const Source.artifact(Artifact.flutterMacOSXcframework, mode: BuildMode.debug),
  ];
}

/// Create an App.framework for debug macOS targets.
///
/// This framework needs to exist for the Xcode project to link/bundle,
/// but it isn't actually executed. To generate something valid, we compile a trivial
/// constant.
class DebugMacOSFramework extends Target {
  const DebugMacOSFramework();

  @override
  String get name => 'debug_macos_framework';

  @override
  Future<void> build(Environment environment) async {
    final File outputFile = environment.fileSystem.file(
      environment.fileSystem.path.join(environment.buildDir.path, 'App.framework', 'App'),
    );

    final Iterable<DarwinArch> darwinArchs =
        environment.defines[kDarwinArchs]?.split(' ').map(getDarwinArchForName) ??
        <DarwinArch>[DarwinArch.x86_64, DarwinArch.arm64];

    final Iterable<String> darwinArchArguments = darwinArchs.expand(
      (DarwinArch arch) => <String>['-arch', arch.name],
    );

    outputFile.createSync(recursive: true);
    final File debugApp = environment.buildDir.childFile('debug_app.cc')..writeAsStringSync(r'''
static const int Moo = 88;
''');
    final RunResult result = await globals.xcode!.clang(<String>[
      '-x',
      'c',
      debugApp.path,
      ...darwinArchArguments,
      '-dynamiclib',
      '-Xlinker',
      '-rpath',
      '-Xlinker',
      '@executable_path/Frameworks',
      '-Xlinker',
      '-rpath',
      '-Xlinker',
      '@loader_path/Frameworks',
      '-fapplication-extension',
      '-install_name',
      '@rpath/App.framework/App',
      '-o',
      outputFile.path,
    ]);
    if (result.exitCode != 0) {
      throw Exception('Failed to compile debug App.framework');
    }
  }

  @override
  List<Target> get dependencies => const <Target>[];

  @override
  List<Source> get inputs => const <Source>[
    Source.pattern('{FLUTTER_ROOT}/packages/flutter_tools/lib/src/build_system/targets/macos.dart'),
  ];

  @override
  List<Source> get outputs => const <Source>[Source.pattern('{BUILD_DIR}/App.framework/App')];
}

class CompileMacOSFramework extends Target {
  const CompileMacOSFramework();

  @override
  String get name => 'compile_macos_framework';

  @override
  Future<void> build(Environment environment) async {
    final String? buildModeEnvironment = environment.defines[kBuildMode];
    if (buildModeEnvironment == null) {
      throw MissingDefineException(kBuildMode, 'compile_macos_framework');
    }
    final String? targetPlatformEnvironment = environment.defines[kTargetPlatform];
    if (targetPlatformEnvironment == null) {
      throw MissingDefineException(kTargetPlatform, 'kernel_snapshot');
    }
    final BuildMode buildMode = BuildMode.fromCliName(buildModeEnvironment);
    if (buildMode == BuildMode.debug) {
      throw Exception('precompiled macOS framework only supported in release/profile builds.');
    }
    final String buildOutputPath = environment.buildDir.path;
    final String? codeSizeDirectory = environment.defines[kCodeSizeDirectory];
    final String? splitDebugInfo = environment.defines[kSplitDebugInfo];
    final bool dartObfuscation = environment.defines[kDartObfuscation] == 'true';
    final List<String> extraGenSnapshotOptions = decodeCommaSeparated(
      environment.defines,
      kExtraGenSnapshotOptions,
    );
    final TargetPlatform targetPlatform = getTargetPlatformForName(targetPlatformEnvironment);
    final List<DarwinArch> darwinArchs =
        environment.defines[kDarwinArchs]?.split(' ').map(getDarwinArchForName).toList() ??
        <DarwinArch>[DarwinArch.x86_64, DarwinArch.arm64];
    if (targetPlatform != TargetPlatform.darwin) {
      throw Exception('compile_macos_framework is only supported for darwin TargetPlatform.');
    }

    final AOTSnapshotter snapshotter = AOTSnapshotter(
      fileSystem: environment.fileSystem,
      logger: environment.logger,
      xcode: globals.xcode!,
      artifacts: environment.artifacts,
      processManager: environment.processManager,
    );

    final List<Future<int>> pending = <Future<int>>[];
    for (final DarwinArch darwinArch in darwinArchs) {
      if (codeSizeDirectory != null) {
        final File codeSizeFile = environment.fileSystem
            .directory(codeSizeDirectory)
            .childFile('snapshot.${darwinArch.name}.json');
        final File precompilerTraceFile = environment.fileSystem
            .directory(codeSizeDirectory)
            .childFile('trace.${darwinArch.name}.json');
        extraGenSnapshotOptions.add('--write-v8-snapshot-profile-to=${codeSizeFile.path}');
        extraGenSnapshotOptions.add('--trace-precompiler-to=${precompilerTraceFile.path}');
      }

      pending.add(
        snapshotter.build(
          buildMode: buildMode,
          mainPath: environment.buildDir.childFile('app.dill').path,
          outputPath: environment.fileSystem.path.join(buildOutputPath, darwinArch.name),
          platform: TargetPlatform.darwin,
          darwinArch: darwinArch,
          splitDebugInfo: splitDebugInfo,
          dartObfuscation: dartObfuscation,
          extraGenSnapshotOptions: extraGenSnapshotOptions,
        ),
      );
    }

    final List<int> results = await Future.wait(pending);
    if (results.any((int result) => result != 0)) {
      throw Exception('AOT snapshotter exited with code ${results.join()}');
    }

    // Combine the app lib into a fat framework.
    await Lipo.create(
      environment,
      darwinArchs,
      relativePath: 'App.framework/App',
      inputDir: buildOutputPath,
    );

    // And combine the dSYM for each architecture too, if it was created.
    await Lipo.create(
      environment,
      darwinArchs,
      relativePath: 'App.framework.dSYM/Contents/Resources/DWARF/App',
      inputDir: buildOutputPath,
      // Don't fail if the dSYM wasn't created (i.e. during a debug build).
      skipMissingInputs: true,
    );
  }

  @override
  List<Target> get dependencies => const <Target>[KernelSnapshot()];

  @override
  List<Source> get inputs => const <Source>[
    Source.pattern('{BUILD_DIR}/app.dill'),
    Source.pattern('{FLUTTER_ROOT}/packages/flutter_tools/lib/src/build_system/targets/macos.dart'),
    Source.artifact(Artifact.genSnapshot, mode: BuildMode.release, platform: TargetPlatform.darwin),
  ];

  @override
  List<Source> get outputs => const <Source>[
    Source.pattern('{BUILD_DIR}/App.framework/App'),
    Source.pattern('{BUILD_DIR}/App.framework.dSYM/Contents/Resources/DWARF/App'),
  ];
}

/// Bundle the flutter assets into the App.framework.
///
/// In debug mode, also include the app.dill and precompiled runtimes.
///
/// See https://developer.apple.com/library/archive/documentation/MacOSX/Conceptual/BPFrameworks/Concepts/FrameworkAnatomy.html
/// for more information on Framework structure.
abstract class MacOSBundleFlutterAssets extends Target {
  const MacOSBundleFlutterAssets();

  @override
  List<Source> get inputs => const <Source>[
    Source.pattern('{BUILD_DIR}/App.framework/App'),
    ...IconTreeShaker.inputs,
  ];

  @override
  List<Source> get outputs => const <Source>[
    Source.pattern('{OUTPUT_DIR}/App.framework/Versions/A/App'),
    Source.pattern('{OUTPUT_DIR}/App.framework/Versions/A/Resources/Info.plist'),
  ];

  @override
  List<String> get depfiles => const <String>['flutter_assets.d'];

  @override
  Future<void> build(Environment environment) async {
    final String? buildModeEnvironment = environment.defines[kBuildMode];
    if (buildModeEnvironment == null) {
      throw MissingDefineException(kBuildMode, 'compile_macos_framework');
    }

    final BuildMode buildMode = BuildMode.fromCliName(buildModeEnvironment);
    final Directory frameworkRootDirectory = environment.outputDir.childDirectory('App.framework');
    final Directory outputDirectory = frameworkRootDirectory
      .childDirectory('Versions')
      .childDirectory('A')..createSync(recursive: true);

    // Copy App into framework directory.
    environment.buildDir
        .childDirectory('App.framework')
        .childFile('App')
        .copySync(outputDirectory.childFile('App').path);

    // Copy the dSYM
    if (environment.buildDir.childDirectory('App.framework.dSYM').existsSync()) {
      final File dsymOutputBinary = environment.outputDir
          .childDirectory('App.framework.dSYM')
          .childDirectory('Contents')
          .childDirectory('Resources')
          .childDirectory('DWARF')
          .childFile('App');
      dsymOutputBinary.parent.createSync(recursive: true);
      environment.buildDir
          .childDirectory('App.framework.dSYM')
          .childDirectory('Contents')
          .childDirectory('Resources')
          .childDirectory('DWARF')
          .childFile('App')
          .copySync(dsymOutputBinary.path);
    }

    // Copy assets into asset directory.
    final Directory assetDirectory = outputDirectory
        .childDirectory('Resources')
        .childDirectory('flutter_assets');
    assetDirectory.createSync(recursive: true);

    final FlutterProject flutterProject = FlutterProject.fromDirectory(environment.projectDir);
    final String? flavor = await flutterProject.macos.parseFlavorFromConfiguration(environment);

    final Depfile assetDepfile = await copyAssets(
      environment,
      assetDirectory,
      targetPlatform: TargetPlatform.darwin,
      buildMode: buildMode,
      flavor: flavor,
      additionalContent: <String, DevFSContent>{
        'NativeAssetsManifest.json': DevFSFileContent(
          environment.buildDir.childFile('native_assets.json'),
        ),
      },
    );
    environment.depFileService.writeToFile(
      assetDepfile,
      environment.buildDir.childFile('flutter_assets.d'),
    );

    // Copy Info.plist template.
    assetDirectory.parent.childFile('Info.plist')
      ..createSync()
      ..writeAsStringSync(r'''
<?xml version="1.0" encoding="UTF-8"?>
<!DOCTYPE plist PUBLIC "-//Apple//DTD PLIST 1.0//EN" "http://www.apple.com/DTDs/PropertyList-1.0.dtd">
<plist version="1.0">
<dict>
  <key>CFBundleDevelopmentRegion</key>
  <string>en</string>
  <key>CFBundleExecutable</key>
  <string>App</string>
  <key>CFBundleIdentifier</key>
  <string>io.flutter.flutter.app</string>
  <key>CFBundleInfoDictionaryVersion</key>
  <string>6.0</string>
  <key>CFBundleName</key>
  <string>App</string>
  <key>CFBundlePackageType</key>
  <string>FMWK</string>
  <key>CFBundleShortVersionString</key>
  <string>1.0</string>
  <key>CFBundleVersion</key>
  <string>1.0</string>
</dict>
</plist>

''');
    if (buildMode == BuildMode.debug) {
      // Copy dill file.
      try {
        final File sourceFile = environment.buildDir.childFile('app.dill');
        sourceFile.copySync(assetDirectory.childFile('kernel_blob.bin').path);
      } on Exception catch (err) {
        throw Exception('Failed to copy app.dill: $err');
      }
      // Copy precompiled runtimes.
      try {
        final String vmSnapshotData = environment.artifacts.getArtifactPath(
          Artifact.vmSnapshotData,
          platform: TargetPlatform.darwin,
          mode: BuildMode.debug,
        );
        final String isolateSnapshotData = environment.artifacts.getArtifactPath(
          Artifact.isolateSnapshotData,
          platform: TargetPlatform.darwin,
          mode: BuildMode.debug,
        );
        environment.fileSystem
            .file(vmSnapshotData)
            .copySync(assetDirectory.childFile('vm_snapshot_data').path);
        environment.fileSystem
            .file(isolateSnapshotData)
            .copySync(assetDirectory.childFile('isolate_snapshot_data').path);
      } on Exception catch (err) {
        throw Exception('Failed to copy precompiled runtimes: $err');
      }
    }
    // Create symlink to current version. These must be relative, from the
    // framework root for Resources/App and from the versions root for
    // Current.
    try {
      final Link currentVersion = outputDirectory.parent.childLink('Current');
      if (!currentVersion.existsSync()) {
        final String linkPath = environment.fileSystem.path.relative(
          outputDirectory.path,
          from: outputDirectory.parent.path,
        );
        currentVersion.createSync(linkPath);
      }
      // Create symlink to current resources.
      final Link currentResources = frameworkRootDirectory.childLink('Resources');
      if (!currentResources.existsSync()) {
        final String linkPath = environment.fileSystem.path.relative(
          environment.fileSystem.path.join(currentVersion.path, 'Resources'),
          from: frameworkRootDirectory.path,
        );
        currentResources.createSync(linkPath);
      }
      // Create symlink to current binary.
      final Link currentFramework = frameworkRootDirectory.childLink('App');
      if (!currentFramework.existsSync()) {
        final String linkPath = environment.fileSystem.path.relative(
          environment.fileSystem.path.join(currentVersion.path, 'App'),
          from: frameworkRootDirectory.path,
        );
        currentFramework.createSync(linkPath);
      }
    } on FileSystemException {
      throw Exception(
        'Failed to create symlinks for framework. try removing '
        'the "${environment.outputDir.path}" directory and rerunning',
      );
    }
  }
}

/// Bundle the debug flutter assets into the App.framework.
class DebugMacOSBundleFlutterAssets extends MacOSBundleFlutterAssets {
  const DebugMacOSBundleFlutterAssets();

  @override
  String get name => 'debug_macos_bundle_flutter_assets';

  @override
  List<Target> get dependencies => const <Target>[
    CheckDevDependenciesMacOS(),
    KernelSnapshot(),
    DebugMacOSFramework(),
    DebugUnpackMacOS(),
    InstallCodeAssets(),
  ];

  @override
  List<Source> get inputs => <Source>[
    ...super.inputs,
    const Source.pattern('{BUILD_DIR}/app.dill'),
    const Source.artifact(
      Artifact.isolateSnapshotData,
      platform: TargetPlatform.darwin,
      mode: BuildMode.debug,
    ),
    const Source.artifact(
      Artifact.vmSnapshotData,
      platform: TargetPlatform.darwin,
      mode: BuildMode.debug,
    ),
  ];

  @override
  List<Source> get outputs => <Source>[
    ...super.outputs,
    const Source.pattern(
      '{OUTPUT_DIR}/App.framework/Versions/A/Resources/flutter_assets/kernel_blob.bin',
    ),
    const Source.pattern(
      '{OUTPUT_DIR}/App.framework/Versions/A/Resources/flutter_assets/vm_snapshot_data',
    ),
    const Source.pattern(
      '{OUTPUT_DIR}/App.framework/Versions/A/Resources/flutter_assets/isolate_snapshot_data',
    ),
  ];
}

/// Bundle the profile flutter assets into the App.framework.
class ProfileMacOSBundleFlutterAssets extends MacOSBundleFlutterAssets {
  const ProfileMacOSBundleFlutterAssets();

  @override
  String get name => 'profile_macos_bundle_flutter_assets';

  @override
  List<Target> get dependencies => const <Target>[
    CheckDevDependenciesMacOS(),
    CompileMacOSFramework(),
    InstallCodeAssets(),
    ProfileUnpackMacOS(),
  ];

  @override
  List<Source> get inputs => <Source>[
    ...super.inputs,
    const Source.pattern('{BUILD_DIR}/App.framework.dSYM/Contents/Resources/DWARF/App'),
  ];

  @override
  List<Source> get outputs => <Source>[
    ...super.outputs,
    const Source.pattern('{OUTPUT_DIR}/App.framework.dSYM/Contents/Resources/DWARF/App'),
  ];
}

/// Bundle the release flutter assets into the App.framework.
class ReleaseMacOSBundleFlutterAssets extends MacOSBundleFlutterAssets {
  const ReleaseMacOSBundleFlutterAssets();

  @override
  String get name => 'release_macos_bundle_flutter_assets';

  @override
  List<Target> get dependencies => const <Target>[
    CheckDevDependenciesMacOS(),
    CompileMacOSFramework(),
    InstallCodeAssets(),
    ReleaseUnpackMacOS(),
  ];

  @override
  List<Source> get inputs => <Source>[
    ...super.inputs,
    const Source.pattern('{BUILD_DIR}/App.framework.dSYM/Contents/Resources/DWARF/App'),
  ];

  @override
  List<Source> get outputs => <Source>[
    ...super.outputs,
    const Source.pattern('{OUTPUT_DIR}/App.framework.dSYM/Contents/Resources/DWARF/App'),
  ];

  @override
  Future<void> build(Environment environment) async {
    bool buildSuccess = true;
    try {
      await super.build(environment);
    } catch (_) {
      buildSuccess = false;
      rethrow;
    } finally {
      // Send a usage event when the app is being archived from Xcode.
      if (environment.defines[kXcodeAction]?.toLowerCase() == 'install') {
        environment.logger.printTrace('Sending archive event if usage enabled.');
        environment.analytics.send(
          Event.appleUsageEvent(
            workflow: 'assemble',
            parameter: 'macos-archive',
            result: buildSuccess ? 'success' : 'fail',
          ),
        );
      }
    }
  }
}

class CheckDevDependenciesMacOS extends CheckDevDependencies {
  const CheckDevDependenciesMacOS();

  @override
  String get name => 'check_dev_dependencies_macos';

  @override
  List<Source> get inputs {
    return <Source>[
      ...super.inputs,
      const Source.pattern(
        '{FLUTTER_ROOT}/packages/flutter_tools/lib/src/build_system/targets/macos.dart',
      ),

      // The generated Xcode properties file contains
      // the FLUTTER_DEV_DEPENDENCIES_ENABLED configuration.
      // This target should re-run whenever that value changes.
      Source.fromProject((FlutterProject project) => project.macos.generatedXcodePropertiesFile),
    ];
  }

  @override
  String get debugBuildCommand => 'flutter build macos --config-only --debug';

  @override
  String get profileBuildCommand => 'flutter build macos --config-only --profile';

  @override
  String get releaseBuildCommand => 'flutter build macos --config-only --release';
}<|MERGE_RESOLUTION|>--- conflicted
+++ resolved
@@ -84,15 +84,11 @@
 
     // Copy FlutterMacOS framework.
     final BuildMode buildMode = BuildMode.fromCliName(buildModeEnvironment);
-<<<<<<< HEAD
-    await copyFramework(environment, targetPlatform: TargetPlatform.darwin, buildMode: buildMode);
-=======
     await copyFramework(
       environment,
       framework: Artifact.flutterMacOSFramework,
       buildMode: buildMode,
     );
->>>>>>> 7448418b
 
     _removeDenylistedFiles(environment.outputDir);
 
