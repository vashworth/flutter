// Copyright 2014 The Flutter Authors. All rights reserved.
// Use of this source code is governed by a BSD-style license that can be
// found in the LICENSE file.

import 'package:meta/meta.dart';
import 'package:unified_analytics/unified_analytics.dart';

import '../../artifacts.dart';
import '../../base/build.dart';
import '../../base/common.dart';
import '../../base/file_system.dart';
import '../../base/io.dart';
import '../../base/logger.dart' show Logger;
import '../../base/process.dart';
import '../../build_info.dart';
import '../../devfs.dart';
import '../../globals.dart' as globals;
import '../../ios/mac.dart';
import '../../macos/xcode.dart';
import '../../project.dart';
import '../build_system.dart';
import '../depfile.dart';
import '../exceptions.dart';
import '../tools/shader_compiler.dart';
import 'assets.dart';
import 'common.dart';
import 'darwin.dart';
import 'icon_tree_shaker.dart';
import 'native_assets.dart';

/// Supports compiling a dart kernel file to an assembly file.
///
/// If more than one iOS arch is provided, then this rule will
/// produce a universal binary.
abstract class AotAssemblyBase extends Target {
  const AotAssemblyBase();

  @override
  String get analyticsName => 'ios_aot';

  @override
  Future<void> build(Environment environment) async {
    final AOTSnapshotter snapshotter = AOTSnapshotter(
      fileSystem: environment.fileSystem,
      logger: environment.logger,
      xcode: globals.xcode!,
      artifacts: environment.artifacts,
      processManager: environment.processManager,
    );
    final String buildOutputPath = environment.buildDir.path;
    final String? environmentBuildMode = environment.defines[kBuildMode];
    if (environmentBuildMode == null) {
      throw MissingDefineException(kBuildMode, 'aot_assembly');
    }
    final String? environmentTargetPlatform = environment.defines[kTargetPlatform];
    if (environmentTargetPlatform == null) {
      throw MissingDefineException(kTargetPlatform, 'aot_assembly');
    }
    final String? sdkRoot = environment.defines[kSdkRoot];
    if (sdkRoot == null) {
      throw MissingDefineException(kSdkRoot, 'aot_assembly');
    }

    final List<String> extraGenSnapshotOptions = decodeCommaSeparated(
      environment.defines,
      kExtraGenSnapshotOptions,
    );
    final BuildMode buildMode = BuildMode.fromCliName(environmentBuildMode);
    final TargetPlatform targetPlatform = getTargetPlatformForName(environmentTargetPlatform);
    final String? splitDebugInfo = environment.defines[kSplitDebugInfo];
    final bool dartObfuscation = environment.defines[kDartObfuscation] == 'true';
    final List<DarwinArch> darwinArchs =
        environment.defines[kIosArchs]?.split(' ').map(getIOSArchForName).toList() ??
        <DarwinArch>[DarwinArch.arm64];
    if (targetPlatform != TargetPlatform.ios) {
      throw Exception('aot_assembly is only supported for iOS applications.');
    }

    final EnvironmentType? environmentType = environmentTypeFromSdkroot(
      sdkRoot,
      environment.fileSystem,
    );
    if (environmentType == EnvironmentType.simulator) {
      throw Exception(
        'release/profile builds are only supported for physical devices. '
        'attempted to build for simulator.',
      );
    }
    final String? codeSizeDirectory = environment.defines[kCodeSizeDirectory];

    // If we're building multiple iOS archs the binaries need to be lipo'd
    // together.
    final List<Future<int>> pending = <Future<int>>[];
    for (final DarwinArch darwinArch in darwinArchs) {
      final List<String> archExtraGenSnapshotOptions = List<String>.of(extraGenSnapshotOptions);
      if (codeSizeDirectory != null) {
        final File codeSizeFile = environment.fileSystem
            .directory(codeSizeDirectory)
            .childFile('snapshot.${darwinArch.name}.json');
        final File precompilerTraceFile = environment.fileSystem
            .directory(codeSizeDirectory)
            .childFile('trace.${darwinArch.name}.json');
        archExtraGenSnapshotOptions.add('--write-v8-snapshot-profile-to=${codeSizeFile.path}');
        archExtraGenSnapshotOptions.add('--trace-precompiler-to=${precompilerTraceFile.path}');
      }
      pending.add(
        snapshotter.build(
          platform: targetPlatform,
          buildMode: buildMode,
          mainPath: environment.buildDir.childFile('app.dill').path,
          outputPath: environment.fileSystem.path.join(buildOutputPath, darwinArch.name),
          darwinArch: darwinArch,
          sdkRoot: sdkRoot,
          quiet: true,
          splitDebugInfo: splitDebugInfo,
          dartObfuscation: dartObfuscation,
          extraGenSnapshotOptions: archExtraGenSnapshotOptions,
        ),
      );
    }
    final List<int> results = await Future.wait(pending);
    if (results.any((int result) => result != 0)) {
      throw Exception('AOT snapshotter exited with code ${results.join()}');
    }

    // Combine the app lib into a fat framework.
    await Lipo.create(
      environment,
      darwinArchs,
      relativePath: 'App.framework/App',
      inputDir: buildOutputPath,
    );

    // And combine the dSYM for each architecture too, if it was created.
    await Lipo.create(
      environment,
      darwinArchs,
      relativePath: 'App.framework.dSYM/Contents/Resources/DWARF/App',
      inputDir: buildOutputPath,
      // Don't fail if the dSYM wasn't created (i.e. during a debug build).
      skipMissingInputs: true,
    );
  }
}

/// Generate an assembly target from a dart kernel file in release mode.
class AotAssemblyRelease extends AotAssemblyBase {
  const AotAssemblyRelease();

  @override
  String get name => 'aot_assembly_release';

  @override
  List<Source> get inputs => const <Source>[
    Source.pattern('{FLUTTER_ROOT}/packages/flutter_tools/lib/src/build_system/targets/ios.dart'),
    Source.pattern('{BUILD_DIR}/app.dill'),
    Source.artifact(Artifact.engineDartBinary),
    Source.artifact(Artifact.skyEnginePath),
    // TODO(zanderso): cannot reference gen_snapshot with artifacts since
    // it resolves to a file (ios/gen_snapshot) that never exists. This was
    // split into gen_snapshot_arm64 and gen_snapshot_armv7.
    // Source.artifact(Artifact.genSnapshot,
    //   platform: TargetPlatform.ios,
    //   mode: BuildMode.release,
    // ),
  ];

  @override
  List<Source> get outputs => const <Source>[Source.pattern('{OUTPUT_DIR}/App.framework/App')];

  @override
  List<Target> get dependencies => const <Target>[ReleaseUnpackIOS(), KernelSnapshot()];
}

/// Generate an assembly target from a dart kernel file in profile mode.
class AotAssemblyProfile extends AotAssemblyBase {
  const AotAssemblyProfile();

  @override
  String get name => 'aot_assembly_profile';

  @override
  List<Source> get inputs => const <Source>[
    Source.pattern('{FLUTTER_ROOT}/packages/flutter_tools/lib/src/build_system/targets/ios.dart'),
    Source.pattern('{BUILD_DIR}/app.dill'),
    Source.artifact(Artifact.engineDartBinary),
    Source.artifact(Artifact.skyEnginePath),
    // TODO(zanderso): cannot reference gen_snapshot with artifacts since
    // it resolves to a file (ios/gen_snapshot) that never exists. This was
    // split into gen_snapshot_arm64 and gen_snapshot_armv7.
    // Source.artifact(Artifact.genSnapshot,
    //   platform: TargetPlatform.ios,
    //   mode: BuildMode.profile,
    // ),
  ];

  @override
  List<Source> get outputs => const <Source>[Source.pattern('{OUTPUT_DIR}/App.framework/App')];

  @override
  List<Target> get dependencies => const <Target>[ProfileUnpackIOS(), KernelSnapshot()];
}

/// Create a trivial App.framework file for debug iOS builds.
class DebugUniversalFramework extends Target {
  const DebugUniversalFramework();

  @override
  String get name => 'debug_universal_framework';

  @override
  List<Target> get dependencies => const <Target>[DebugUnpackIOS(), KernelSnapshot()];

  @override
  List<Source> get inputs => const <Source>[
    Source.pattern('{FLUTTER_ROOT}/packages/flutter_tools/lib/src/build_system/targets/ios.dart'),
  ];

  @override
  List<Source> get outputs => const <Source>[Source.pattern('{BUILD_DIR}/App.framework/App')];

  @override
  Future<void> build(Environment environment) async {
    final String? sdkRoot = environment.defines[kSdkRoot];
    if (sdkRoot == null) {
      throw MissingDefineException(kSdkRoot, name);
    }

    // Generate a trivial App.framework.
    final Set<String>? iosArchNames = environment.defines[kIosArchs]?.split(' ').toSet();
    final File output = environment.buildDir.childDirectory('App.framework').childFile('App');
    environment.buildDir.createSync(recursive: true);
    await _createStubAppFramework(output, environment, iosArchNames, sdkRoot);
  }
}

/// Copy the iOS framework to the correct copy dir by invoking 'rsync'.
///
/// This class is abstract to share logic between the three concrete
/// implementations. The shelling out is done to avoid complications with
/// preserving special files (e.g., symbolic links) in the framework structure.
abstract class UnpackIOS extends UnpackDarwin {
  const UnpackIOS();

  @override
  List<Source> get inputs => <Source>[
    const Source.pattern(
      '{FLUTTER_ROOT}/packages/flutter_tools/lib/src/build_system/targets/ios.dart',
    ),
    Source.artifact(Artifact.flutterXcframework, platform: TargetPlatform.ios, mode: buildMode),
  ];

  @override
  List<Source> get outputs => const <Source>[
    Source.pattern('{OUTPUT_DIR}/Flutter.framework/Flutter'),
  ];

  @override
  List<Target> get dependencies => <Target>[];

  @visibleForOverriding
  BuildMode get buildMode;

  @override
  Future<void> build(Environment environment) async {
    final String? sdkRoot = environment.defines[kSdkRoot];
    if (sdkRoot == null) {
      throw MissingDefineException(kSdkRoot, name);
    }
    final String? archs = environment.defines[kIosArchs];
    if (archs == null) {
      throw MissingDefineException(kIosArchs, name);
    }

    // Copy Flutter framework.
    final EnvironmentType? environmentType = environmentTypeFromSdkroot(
      sdkRoot,
      environment.fileSystem,
    );
    await copyFramework(
      environment,
      environmentType: environmentType,
      framework: Artifact.flutterFramework,
      targetPlatform: TargetPlatform.ios,
      buildMode: buildMode,
    );
    await _copyFrameworkDysm(environment, sdkRoot: sdkRoot, environmentType: environmentType);

    final File frameworkBinary = environment.outputDir
        .childDirectory('Flutter.framework')
        .childFile('Flutter');
    final String frameworkBinaryPath = frameworkBinary.path;
    if (!await frameworkBinary.exists()) {
      throw Exception('Binary $frameworkBinaryPath does not exist, cannot thin');
    }
    await thinFramework(environment, frameworkBinaryPath, archs);
    await _signFramework(environment, frameworkBinary, buildMode);
  }

  Future<void> _copyFrameworkDysm(
    Environment environment, {
    required String sdkRoot,
    EnvironmentType? environmentType,
  }) async {
    // Copy Flutter framework dSYM (debug symbol) bundle, if present.
    final Directory frameworkDsym = environment.fileSystem.directory(
      environment.artifacts.getArtifactPath(
        Artifact.flutterFrameworkDsym,
        platform: TargetPlatform.ios,
        mode: buildMode,
        environmentType: environmentType,
      ),
    );
    if (frameworkDsym.existsSync()) {
      final ProcessResult result = await environment.processManager.run(<String>[
        'rsync',
        '-av',
        '--delete',
        '--filter',
        '- .DS_Store/',
        '--chmod=Du=rwx,Dgo=rx,Fu=rw,Fgo=r',
        frameworkDsym.path,
        environment.outputDir.path,
      ]);
      if (result.exitCode != 0) {
        throw Exception(
          'Failed to copy framework dSYM (exit ${result.exitCode}:\n'
          '${result.stdout}\n---\n${result.stderr}',
        );
      }
    }
  }
}

/// Unpack the release prebuilt engine framework.
class ReleaseUnpackIOS extends UnpackIOS {
  const ReleaseUnpackIOS();

  @override
  String get name => 'release_unpack_ios';

  @override
  BuildMode get buildMode => BuildMode.release;
}

/// Unpack the profile prebuilt engine framework.
class ProfileUnpackIOS extends UnpackIOS {
  const ProfileUnpackIOS();

  @override
  String get name => 'profile_unpack_ios';

  @override
  BuildMode get buildMode => BuildMode.profile;
}

/// Unpack the debug prebuilt engine framework.
class DebugUnpackIOS extends UnpackIOS {
  const DebugUnpackIOS();

  @override
  String get name => 'debug_unpack_ios';

  @override
  BuildMode get buildMode => BuildMode.debug;
}

<<<<<<< HEAD
class CheckDevDependenciesIos extends CheckDevDependencies {
  const CheckDevDependenciesIos();

  @override
  String get name => 'check_dev_dependencies_ios';
=======
// TODO(gaaclarke): Remove this after a reasonable amount of time where the
// UISceneDelegate migration being on stable. This incurs a minor build time
// cost.
Future<void> _checkForLaunchRootViewControllerAccessDeprecation(
  Logger logger,
  File file,
  Pattern usage,
  Pattern terminator,
) async {
  final List<String> lines = file.readAsLinesSync();

  bool inDidFinishLaunchingWithOptions = false;
  int lineNumber = 0;
  for (final String line in lines) {
    lineNumber += 1;
    if (!inDidFinishLaunchingWithOptions) {
      if (line.contains('didFinishLaunchingWithOptions')) {
        inDidFinishLaunchingWithOptions = true;
      }
    } else {
      if (line.startsWith(terminator)) {
        inDidFinishLaunchingWithOptions = false;
      } else if (line.contains(usage)) {
        _printWarning(
          logger,
          file.path,
          lineNumber,
          // TODO(gaaclarke): Add a link to the migration guide when it's written.
          'Flutter deprecation: Accessing rootViewController in `application:didFinishLaunchingWithOptions:` [flutter-launch-rootvc].\n'
          '\tnote: \n' // The space after `note:` is meaningful, it is required associate the note with the warning in Xcode.
          '\tAfter the UISceneDelegate migration the `UIApplicationDelegate.window` and '
          '`UIWindow.rootViewController` properties will not be set in '
          '`application:didFinishLaunchingWithOptions:`. If you are relying on that '
          'in order to register platform channels at application launch use the '
          '`FlutterPluginRegistry` API instead. Other setup can be moved to a '
          'FlutterViewController subclass (ex: `awakeFromNib`).',
        );
      }
    }
  }
}

/// Checks [file] representing objc code for deprecated usage of the
/// rootViewController and writes it to [logger].
@visibleForTesting
Future<void> checkForLaunchRootViewControllerAccessDeprecationObjc(Logger logger, File file) async {
  try {
    await _checkForLaunchRootViewControllerAccessDeprecation(
      logger,
      file,
      RegExp('self.*?window.*?rootViewController'),
      RegExp('^}'),
    );
    // ignore: avoid_catches_without_on_clauses
  } catch (_) {}
}

/// Checks [file] representing swift code for deprecated usage of the
/// rootViewController and writes it to [logger].
@visibleForTesting
Future<void> checkForLaunchRootViewControllerAccessDeprecationSwift(
  Logger logger,
  File file,
) async {
  try {
    await _checkForLaunchRootViewControllerAccessDeprecation(
      logger,
      file,
      'window?.rootViewController',
      RegExp(r'^.*?func\s*?\S*?\('),
    );
    // ignore: avoid_catches_without_on_clauses
  } catch (_) {}
}

void _printWarning(Logger logger, String path, int line, String warning) {
  logger.printWarning('$path:$line: warning: $warning');
}

class _IssueLaunchRootViewControllerAccess extends Target {
  const _IssueLaunchRootViewControllerAccess();

  @override
  Future<void> build(Environment environment) async {
    final FlutterProject flutterProject = FlutterProject.fromDirectory(environment.projectDir);
    if (flutterProject.ios.appDelegateSwift.existsSync()) {
      await checkForLaunchRootViewControllerAccessDeprecationSwift(
        environment.logger,
        flutterProject.ios.appDelegateSwift,
      );
    }
    if (flutterProject.ios.appDelegateObjc.existsSync()) {
      await checkForLaunchRootViewControllerAccessDeprecationObjc(
        environment.logger,
        flutterProject.ios.appDelegateObjc,
      );
    }
  }

  @override
  List<Target> get dependencies => <Target>[];
>>>>>>> a63836aa

  @override
  List<Source> get inputs {
    return <Source>[
<<<<<<< HEAD
      ...super.inputs,
      const Source.pattern(
        '{FLUTTER_ROOT}/packages/flutter_tools/lib/src/build_system/targets/ios.dart',
      ),

      // The generated Xcode properties file contains
      // the FLUTTER_DEV_DEPENDENCIES_ENABLED configuration.
      // This target should re-run whenever that value changes.
      Source.fromProject((FlutterProject project) => project.ios.generatedXcodePropertiesFile),
=======
      const Source.pattern(
        '{FLUTTER_ROOT}/packages/flutter_tools/lib/src/build_system/targets/ios.dart',
      ),
      Source.fromProject((FlutterProject project) => project.ios.appDelegateObjc, optional: true),
      Source.fromProject((FlutterProject project) => project.ios.appDelegateSwift, optional: true),
>>>>>>> a63836aa
    ];
  }

  @override
<<<<<<< HEAD
  String get debugBuildCommand => 'flutter build ios --config-only --debug';

  @override
  String get profileBuildCommand => 'flutter build ios --config-only --profile';

  @override
  String get releaseBuildCommand => 'flutter build ios --config-only --release';
=======
  String get name => 'IssueLaunchRootViewControllerAccess';

  @override
  List<Source> get outputs => <Source>[];
}

abstract class IosLLDBInit extends Target {
  const IosLLDBInit();

  @override
  List<Source> get inputs => <Source>[
    const Source.pattern(
      '{FLUTTER_ROOT}/packages/flutter_tools/lib/src/build_system/targets/ios.dart',
    ),
  ];

  @override
  List<Source> get outputs => <Source>[
    Source.fromProject((FlutterProject project) => project.ios.lldbInitFile),
  ];

  @override
  List<Target> get dependencies => <Target>[];

  @visibleForOverriding
  BuildMode get buildMode;

  @override
  Future<void> build(Environment environment) async {
    final String? sdkRoot = environment.defines[kSdkRoot];
    if (sdkRoot == null) {
      throw MissingDefineException(kSdkRoot, name);
    }
    final EnvironmentType? environmentType = environmentTypeFromSdkroot(
      sdkRoot,
      environment.fileSystem,
    );

    // LLDB Init File is only required for physical devices in debug mode.
    if (!buildMode.isJit || environmentType != EnvironmentType.physical) {
      return;
    }

    final String? targetDeviceVersionString = environment.defines[kTargetDeviceOSVersion];
    if (targetDeviceVersionString == null) {
      // Skip if TARGET_DEVICE_OS_VERSION is not found. TARGET_DEVICE_OS_VERSION
      // is not set if "build ios-framework" is called, which builds the
      // DebugIosApplicationBundle directly rather than through flutter assemble.
      // If may also be null if the build is targeting multiple device types.
      return;
    }
    final Version? targetDeviceVersion = Version.parse(targetDeviceVersionString);
    if (targetDeviceVersion == null) {
      environment.logger.printError(
        'Failed to parse Target Device Version $targetDeviceVersionString',
      );
      return;
    }

    // LLDB Init File is only needed for iOS 18.4+.
    if (targetDeviceVersion < Version(18, 4, null)) {
      return;
    }

    // The scheme name is not available in Xcode Build Phases Run Scripts.
    // Instead, find all xcscheme files in the Xcode project (this may be the
    // Flutter Xcode project or an Add to App native Xcode project) and check
    // if any of them contain "customLLDBInitFile". If none have it set, throw
    // an error.
    final String? srcRoot = environment.defines[kSrcRoot];
    if (srcRoot == null) {
      environment.logger.printError('Failed to find $srcRoot');
      return;
    }
    final Directory xcodeProjectDir = environment.fileSystem.directory(srcRoot);
    if (!xcodeProjectDir.existsSync()) {
      environment.logger.printError('Failed to find ${xcodeProjectDir.path}');
      return;
    }

    bool anyLLDBInitFound = false;
    await for (final FileSystemEntity entity in xcodeProjectDir.list(recursive: true)) {
      if (environment.fileSystem.path.extension(entity.path) == '.xcscheme' && entity is File) {
        if (entity.readAsStringSync().contains('customLLDBInitFile')) {
          anyLLDBInitFound = true;
          break;
        }
      }
    }
    if (!anyLLDBInitFound) {
      final FlutterProject flutterProject = FlutterProject.fromDirectory(environment.projectDir);
      if (flutterProject.isModule) {
        // We use print here to make sure Xcode adds the message to the build logs. See
        // https://developer.apple.com/documentation/xcode/running-custom-scripts-during-a-build#Log-errors-and-warnings-from-your-script
        // ignore: avoid_print
        print(
          'warning: Debugging Flutter on new iOS versions requires an LLDB Init File. To '
          'ensure debug mode works, please run "flutter build ios --config-only" '
          'in your Flutter project and follow the instructions to add the file.',
        );
      } else {
        // We use print here to make sure Xcode adds the message to the build logs. See
        // https://developer.apple.com/documentation/xcode/running-custom-scripts-during-a-build#Log-errors-and-warnings-from-your-script
        // ignore: avoid_print
        print(
          'warning: Debugging Flutter on new iOS versions requires an LLDB Init File. To '
          'ensure debug mode works, please run "flutter build ios --config-only" '
          'in your Flutter project and automatically add the files.',
        );
      }
    }
    return;
  }
}

class DebugIosLLDBInit extends IosLLDBInit {
  const DebugIosLLDBInit();

  @override
  String get name => 'debug_ios_lldb_init';

  @override
  BuildMode get buildMode => BuildMode.debug;
>>>>>>> a63836aa
}

/// The base class for all iOS bundle targets.
///
/// This is responsible for setting up the basic App.framework structure, including:
/// * Copying the app.dill/kernel_blob.bin from the build directory to assets (debug)
/// * Copying the precompiled isolate/vm data from the engine (debug)
/// * Copying the flutter assets to App.framework/flutter_assets
/// * Copying either the stub or real App assembly file to App.framework/App
abstract class IosAssetBundle extends Target {
  const IosAssetBundle();

  @override
  List<Target> get dependencies => const <Target>[
    KernelSnapshot(),
    InstallCodeAssets(),
    _IssueLaunchRootViewControllerAccess(),
  ];

  @override
  List<Source> get inputs => const <Source>[
    Source.pattern('{BUILD_DIR}/App.framework/App'),
    Source.pattern('{PROJECT_DIR}/pubspec.yaml'),
    ...IconTreeShaker.inputs,
    ...ShaderCompiler.inputs,
  ];

  @override
  List<Source> get outputs => const <Source>[
    Source.pattern('{OUTPUT_DIR}/App.framework/App'),
    Source.pattern('{OUTPUT_DIR}/App.framework/Info.plist'),
  ];

  @override
  List<String> get depfiles => <String>['flutter_assets.d'];

  @override
  Future<void> build(Environment environment) async {
    final String? environmentBuildMode = environment.defines[kBuildMode];
    if (environmentBuildMode == null) {
      throw MissingDefineException(kBuildMode, name);
    }
    final BuildMode buildMode = BuildMode.fromCliName(environmentBuildMode);
    final Directory frameworkDirectory = environment.outputDir.childDirectory('App.framework');
    final File frameworkBinary = frameworkDirectory.childFile('App');
    final Directory assetDirectory = frameworkDirectory.childDirectory('flutter_assets');
    frameworkDirectory.createSync(recursive: true);
    assetDirectory.createSync();

    // Only copy the prebuilt runtimes and kernel blob in debug mode.
    if (buildMode == BuildMode.debug) {
      // Copy the App.framework to the output directory.
      environment.buildDir
          .childDirectory('App.framework')
          .childFile('App')
          .copySync(frameworkBinary.path);

      final String vmSnapshotData = environment.artifacts.getArtifactPath(
        Artifact.vmSnapshotData,
        mode: BuildMode.debug,
      );
      final String isolateSnapshotData = environment.artifacts.getArtifactPath(
        Artifact.isolateSnapshotData,
        mode: BuildMode.debug,
      );
      environment.buildDir
          .childFile('app.dill')
          .copySync(assetDirectory.childFile('kernel_blob.bin').path);
      environment.fileSystem
          .file(vmSnapshotData)
          .copySync(assetDirectory.childFile('vm_snapshot_data').path);
      environment.fileSystem
          .file(isolateSnapshotData)
          .copySync(assetDirectory.childFile('isolate_snapshot_data').path);
    } else {
      environment.buildDir
          .childDirectory('App.framework')
          .childFile('App')
          .copySync(frameworkBinary.path);
    }

    // Copy the dSYM
    if (environment.buildDir.childDirectory('App.framework.dSYM').existsSync()) {
      final File dsymOutputBinary = environment.outputDir
          .childDirectory('App.framework.dSYM')
          .childDirectory('Contents')
          .childDirectory('Resources')
          .childDirectory('DWARF')
          .childFile('App');
      dsymOutputBinary.parent.createSync(recursive: true);
      environment.buildDir
          .childDirectory('App.framework.dSYM')
          .childDirectory('Contents')
          .childDirectory('Resources')
          .childDirectory('DWARF')
          .childFile('App')
          .copySync(dsymOutputBinary.path);
    }

    final FlutterProject flutterProject = FlutterProject.fromDirectory(environment.projectDir);
    final String? flavor = await flutterProject.ios.parseFlavorFromConfiguration(environment);

    // Copy the assets.
    final Depfile assetDepfile = await copyAssets(
      environment,
      assetDirectory,
      targetPlatform: TargetPlatform.ios,
      buildMode: buildMode,
      additionalInputs: <File>[
        flutterProject.ios.infoPlist,
        flutterProject.ios.appFrameworkInfoPlist,
      ],
      additionalContent: <String, DevFSContent>{
        'NativeAssetsManifest.json': DevFSFileContent(
          environment.buildDir.childFile('native_assets.json'),
        ),
      },
      flavor: flavor,
    );
    environment.depFileService.writeToFile(
      assetDepfile,
      environment.buildDir.childFile('flutter_assets.d'),
    );

    // Copy the plist from either the project or module.
    flutterProject.ios.appFrameworkInfoPlist.copySync(
      environment.outputDir.childDirectory('App.framework').childFile('Info.plist').path,
    );

    await _signFramework(environment, frameworkBinary, buildMode);
  }
}

/// Build a debug iOS application bundle.
class DebugIosApplicationBundle extends IosAssetBundle {
  const DebugIosApplicationBundle();

  @override
  String get name => 'debug_ios_bundle_flutter_assets';

  @override
  List<Source> get inputs => <Source>[
    const Source.artifact(Artifact.vmSnapshotData, mode: BuildMode.debug),
    const Source.artifact(Artifact.isolateSnapshotData, mode: BuildMode.debug),
    const Source.pattern('{BUILD_DIR}/app.dill'),
    ...super.inputs,
  ];

  @override
  List<Source> get outputs => <Source>[
    const Source.pattern('{OUTPUT_DIR}/App.framework/flutter_assets/vm_snapshot_data'),
    const Source.pattern('{OUTPUT_DIR}/App.framework/flutter_assets/isolate_snapshot_data'),
    const Source.pattern('{OUTPUT_DIR}/App.framework/flutter_assets/kernel_blob.bin'),
    ...super.outputs,
  ];

  @override
  List<Target> get dependencies => <Target>[
    const DebugUniversalFramework(),
    ...super.dependencies,
  ];
}

/// IosAssetBundle with debug symbols, used for Profile and Release builds.
abstract class _IosAssetBundleWithDSYM extends IosAssetBundle {
  const _IosAssetBundleWithDSYM();

  @override
  List<Source> get inputs => <Source>[
    ...super.inputs,
    const Source.pattern('{BUILD_DIR}/App.framework.dSYM/Contents/Resources/DWARF/App'),
  ];

  @override
  List<Source> get outputs => <Source>[
    ...super.outputs,
    const Source.pattern('{OUTPUT_DIR}/App.framework.dSYM/Contents/Resources/DWARF/App'),
  ];
}

/// Build a profile iOS application bundle.
class ProfileIosApplicationBundle extends _IosAssetBundleWithDSYM {
  const ProfileIosApplicationBundle();

  @override
  String get name => 'profile_ios_bundle_flutter_assets';

  @override
  List<Target> get dependencies => const <Target>[AotAssemblyProfile(), InstallCodeAssets()];
}

/// Build a release iOS application bundle.
class ReleaseIosApplicationBundle extends _IosAssetBundleWithDSYM {
  const ReleaseIosApplicationBundle();

  @override
  String get name => 'release_ios_bundle_flutter_assets';

  @override
  List<Target> get dependencies => const <Target>[AotAssemblyRelease(), InstallCodeAssets()];

  @override
  Future<void> build(Environment environment) async {
    bool buildSuccess = true;
    try {
      await super.build(environment);
    } catch (_) {
      buildSuccess = false;
      rethrow;
    } finally {
      // Send a usage event when the app is being archived.
      // Since assemble is run during a `flutter build`/`run` as well as an out-of-band
      // archive command from Xcode, this is a more accurate count than `flutter build ipa` alone.
      if (environment.defines[kXcodeAction]?.toLowerCase() == 'install') {
        environment.logger.printTrace('Sending archive event if usage enabled.');
        environment.analytics.send(
          Event.appleUsageEvent(
            workflow: 'assemble',
            parameter: 'ios-archive',
            result: buildSuccess ? 'success' : 'fail',
          ),
        );
      }
    }
  }
}

/// Create an App.framework for debug iOS targets.
///
/// This framework needs to exist for the Xcode project to link/bundle,
/// but it isn't actually executed. To generate something valid, we compile a trivial
/// constant.
Future<void> _createStubAppFramework(
  File outputFile,
  Environment environment,
  Set<String>? iosArchNames,
  String sdkRoot,
) async {
  try {
    outputFile.createSync(recursive: true);
  } on Exception catch (e) {
    throwToolExit('Failed to create App.framework stub at ${outputFile.path}: $e');
  }

  final FileSystem fileSystem = environment.fileSystem;
  final Directory tempDir = fileSystem.systemTempDirectory.createTempSync(
    'flutter_tools_stub_source.',
  );
  try {
    final File stubSource = tempDir.childFile('debug_app.cc')..writeAsStringSync(r'''
  static const int Moo = 88;
  ''');

    final EnvironmentType? environmentType = environmentTypeFromSdkroot(sdkRoot, fileSystem);

    await globals.xcode!.clang(<String>[
      '-x',
      'c',
      for (final String arch in iosArchNames ?? <String>{}) ...<String>['-arch', arch],
      stubSource.path,
      '-dynamiclib',
      // Keep version in sync with AOTSnapshotter flag
      if (environmentType == EnvironmentType.physical)
        '-miphoneos-version-min=13.0'
      else
        '-miphonesimulator-version-min=13.0',
      '-Xlinker', '-rpath', '-Xlinker', '@executable_path/Frameworks',
      '-Xlinker', '-rpath', '-Xlinker', '@loader_path/Frameworks',
      '-fapplication-extension',
      '-install_name', '@rpath/App.framework/App',
      '-isysroot', sdkRoot,
      '-o', outputFile.path,
    ]);
  } finally {
    try {
      tempDir.deleteSync(recursive: true);
    } on FileSystemException {
      // Best effort. Sometimes we can't delete things from system temp.
    } on Exception catch (e) {
      throwToolExit('Failed to create App.framework stub at ${outputFile.path}: $e');
    }
  }

  await _signFramework(environment, outputFile, BuildMode.debug);
}

Future<void> _signFramework(Environment environment, File binary, BuildMode buildMode) async {
  await removeFinderExtendedAttributes(
    binary,
    ProcessUtils(processManager: environment.processManager, logger: environment.logger),
    environment.logger,
  );

  String? codesignIdentity = environment.defines[kCodesignIdentity];
  if (codesignIdentity == null || codesignIdentity.isEmpty) {
    codesignIdentity = '-';
  }
  final ProcessResult result = environment.processManager.runSync(<String>[
    'codesign',
    '--force',
    '--sign',
    codesignIdentity,
    if (buildMode != BuildMode.release) ...<String>[
      // Mimic Xcode's timestamp codesigning behavior on non-release binaries.
      '--timestamp=none',
    ],
    binary.path,
  ]);
  if (result.exitCode != 0) {
    final String stdout = (result.stdout as String).trim();
    final String stderr = (result.stderr as String).trim();
    final StringBuffer output = StringBuffer();
    output.writeln('Failed to codesign ${binary.path} with identity $codesignIdentity.');
    if (stdout.isNotEmpty) {
      output.writeln(stdout);
    }
    if (stderr.isNotEmpty) {
      output.writeln(stderr);
    }
    throw Exception(output.toString());
  }
}<|MERGE_RESOLUTION|>--- conflicted
+++ resolved
@@ -365,13 +365,6 @@
   BuildMode get buildMode => BuildMode.debug;
 }
 
-<<<<<<< HEAD
-class CheckDevDependenciesIos extends CheckDevDependencies {
-  const CheckDevDependenciesIos();
-
-  @override
-  String get name => 'check_dev_dependencies_ios';
-=======
 // TODO(gaaclarke): Remove this after a reasonable amount of time where the
 // UISceneDelegate migration being on stable. This incurs a minor build time
 // cost.
@@ -473,165 +466,23 @@
 
   @override
   List<Target> get dependencies => <Target>[];
->>>>>>> a63836aa
 
   @override
   List<Source> get inputs {
     return <Source>[
-<<<<<<< HEAD
-      ...super.inputs,
-      const Source.pattern(
-        '{FLUTTER_ROOT}/packages/flutter_tools/lib/src/build_system/targets/ios.dart',
-      ),
-
-      // The generated Xcode properties file contains
-      // the FLUTTER_DEV_DEPENDENCIES_ENABLED configuration.
-      // This target should re-run whenever that value changes.
-      Source.fromProject((FlutterProject project) => project.ios.generatedXcodePropertiesFile),
-=======
       const Source.pattern(
         '{FLUTTER_ROOT}/packages/flutter_tools/lib/src/build_system/targets/ios.dart',
       ),
       Source.fromProject((FlutterProject project) => project.ios.appDelegateObjc, optional: true),
       Source.fromProject((FlutterProject project) => project.ios.appDelegateSwift, optional: true),
->>>>>>> a63836aa
     ];
   }
 
   @override
-<<<<<<< HEAD
-  String get debugBuildCommand => 'flutter build ios --config-only --debug';
-
-  @override
-  String get profileBuildCommand => 'flutter build ios --config-only --profile';
-
-  @override
-  String get releaseBuildCommand => 'flutter build ios --config-only --release';
-=======
   String get name => 'IssueLaunchRootViewControllerAccess';
 
   @override
   List<Source> get outputs => <Source>[];
-}
-
-abstract class IosLLDBInit extends Target {
-  const IosLLDBInit();
-
-  @override
-  List<Source> get inputs => <Source>[
-    const Source.pattern(
-      '{FLUTTER_ROOT}/packages/flutter_tools/lib/src/build_system/targets/ios.dart',
-    ),
-  ];
-
-  @override
-  List<Source> get outputs => <Source>[
-    Source.fromProject((FlutterProject project) => project.ios.lldbInitFile),
-  ];
-
-  @override
-  List<Target> get dependencies => <Target>[];
-
-  @visibleForOverriding
-  BuildMode get buildMode;
-
-  @override
-  Future<void> build(Environment environment) async {
-    final String? sdkRoot = environment.defines[kSdkRoot];
-    if (sdkRoot == null) {
-      throw MissingDefineException(kSdkRoot, name);
-    }
-    final EnvironmentType? environmentType = environmentTypeFromSdkroot(
-      sdkRoot,
-      environment.fileSystem,
-    );
-
-    // LLDB Init File is only required for physical devices in debug mode.
-    if (!buildMode.isJit || environmentType != EnvironmentType.physical) {
-      return;
-    }
-
-    final String? targetDeviceVersionString = environment.defines[kTargetDeviceOSVersion];
-    if (targetDeviceVersionString == null) {
-      // Skip if TARGET_DEVICE_OS_VERSION is not found. TARGET_DEVICE_OS_VERSION
-      // is not set if "build ios-framework" is called, which builds the
-      // DebugIosApplicationBundle directly rather than through flutter assemble.
-      // If may also be null if the build is targeting multiple device types.
-      return;
-    }
-    final Version? targetDeviceVersion = Version.parse(targetDeviceVersionString);
-    if (targetDeviceVersion == null) {
-      environment.logger.printError(
-        'Failed to parse Target Device Version $targetDeviceVersionString',
-      );
-      return;
-    }
-
-    // LLDB Init File is only needed for iOS 18.4+.
-    if (targetDeviceVersion < Version(18, 4, null)) {
-      return;
-    }
-
-    // The scheme name is not available in Xcode Build Phases Run Scripts.
-    // Instead, find all xcscheme files in the Xcode project (this may be the
-    // Flutter Xcode project or an Add to App native Xcode project) and check
-    // if any of them contain "customLLDBInitFile". If none have it set, throw
-    // an error.
-    final String? srcRoot = environment.defines[kSrcRoot];
-    if (srcRoot == null) {
-      environment.logger.printError('Failed to find $srcRoot');
-      return;
-    }
-    final Directory xcodeProjectDir = environment.fileSystem.directory(srcRoot);
-    if (!xcodeProjectDir.existsSync()) {
-      environment.logger.printError('Failed to find ${xcodeProjectDir.path}');
-      return;
-    }
-
-    bool anyLLDBInitFound = false;
-    await for (final FileSystemEntity entity in xcodeProjectDir.list(recursive: true)) {
-      if (environment.fileSystem.path.extension(entity.path) == '.xcscheme' && entity is File) {
-        if (entity.readAsStringSync().contains('customLLDBInitFile')) {
-          anyLLDBInitFound = true;
-          break;
-        }
-      }
-    }
-    if (!anyLLDBInitFound) {
-      final FlutterProject flutterProject = FlutterProject.fromDirectory(environment.projectDir);
-      if (flutterProject.isModule) {
-        // We use print here to make sure Xcode adds the message to the build logs. See
-        // https://developer.apple.com/documentation/xcode/running-custom-scripts-during-a-build#Log-errors-and-warnings-from-your-script
-        // ignore: avoid_print
-        print(
-          'warning: Debugging Flutter on new iOS versions requires an LLDB Init File. To '
-          'ensure debug mode works, please run "flutter build ios --config-only" '
-          'in your Flutter project and follow the instructions to add the file.',
-        );
-      } else {
-        // We use print here to make sure Xcode adds the message to the build logs. See
-        // https://developer.apple.com/documentation/xcode/running-custom-scripts-during-a-build#Log-errors-and-warnings-from-your-script
-        // ignore: avoid_print
-        print(
-          'warning: Debugging Flutter on new iOS versions requires an LLDB Init File. To '
-          'ensure debug mode works, please run "flutter build ios --config-only" '
-          'in your Flutter project and automatically add the files.',
-        );
-      }
-    }
-    return;
-  }
-}
-
-class DebugIosLLDBInit extends IosLLDBInit {
-  const DebugIosLLDBInit();
-
-  @override
-  String get name => 'debug_ios_lldb_init';
-
-  @override
-  BuildMode get buildMode => BuildMode.debug;
->>>>>>> a63836aa
 }
 
 /// The base class for all iOS bundle targets.
