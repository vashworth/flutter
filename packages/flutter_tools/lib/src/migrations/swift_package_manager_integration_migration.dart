// Copyright 2014 The Flutter Authors. All rights reserved.
// Use of this source code is governed by a BSD-style license that can be
// found in the LICENSE file.

import 'package:xml/xml.dart';

import '../base/common.dart';
import '../base/error_handling_io.dart';
import '../base/file_system.dart';
import '../base/logger.dart';
import '../base/project_migrator.dart';
import '../build_info.dart';
import '../convert.dart';
import '../ios/plist_parser.dart';
import '../ios/xcodeproj.dart';
import '../macos/swift_package_manager.dart';
import '../project.dart';

/// Swift Package Manager integration requires changes to the Xcode project's
/// project.pbxproj and xcscheme. This class handles making those changes.
class SwiftPackageManagerIntegrationMigration extends ProjectMigrator {
  SwiftPackageManagerIntegrationMigration(
    XcodeBasedProject project,
    SupportedPlatform platform,
    BuildInfo? buildInfo, {
    required XcodeProjectInterpreter xcodeProjectInterpreter,
    required Logger logger,
    required FileSystem fileSystem,
    required PlistParser plistParser,
<<<<<<< HEAD
    bool skipSchemeMigration = false,
=======
>>>>>>> d8baa77b
  }) : _xcodeProject = project,
       _platform = platform,
       _buildInfo = buildInfo,
       _xcodeProjectInfoFile = project.xcodeProjectInfoFile,
       _xcodeProjectInterpreter = xcodeProjectInterpreter,
       _fileSystem = fileSystem,
       _plistParser = plistParser,
<<<<<<< HEAD
       _skipSchemeMigration = skipSchemeMigration,
=======
>>>>>>> d8baa77b
       super(logger);

  final XcodeBasedProject _xcodeProject;
  final SupportedPlatform _platform;
  final BuildInfo? _buildInfo;
  final XcodeProjectInterpreter _xcodeProjectInterpreter;
  final FileSystem _fileSystem;
  final File _xcodeProjectInfoFile;
  final PlistParser _plistParser;
<<<<<<< HEAD
  final bool _skipSchemeMigration;
=======
>>>>>>> d8baa77b

  /// New identifier for FlutterGeneratedPluginSwiftPackage PBXBuildFile.
  static const String _flutterPluginsSwiftPackageBuildFileIdentifier = '78A318202AECB46A00862997';

  /// New identifier for FlutterGeneratedPluginSwiftPackage XCLocalSwiftPackageReference.
  static const String _localFlutterPluginsSwiftPackageReferenceIdentifier =
      '781AD8BC2B33823900A9FFBB';

  /// New identifier for FlutterGeneratedPluginSwiftPackage XCSwiftPackageProductDependency.
  static const String _flutterPluginsSwiftPackageProductDependencyIdentifier =
      '78A3181F2AECB46A00862997';

<<<<<<< HEAD
  // /// New identifier for FlutterFramework PBXFileReference.
  // static const String _flutterFrameworkSwiftPackageFileIdentifier = '784666492D4C4C64000A1A5F';
  // static const String _flutterFrameworkSwiftPackageName = 'FlutterFramework';

=======
>>>>>>> d8baa77b
  /// New identifier for FlutterGeneratedPluginSwiftPackage PBXFileReference.
  static const String _flutterPluginsSwiftPackageFileIdentifer = '78E0A7A72DC9AD7400C4905E';

  /// Existing iOS identifer for Flutter PBXGroup.
  static const String _iosFlutterGroupIdentifier = '9740EEB11CF90186004384FC';

  /// Existing macOS identifer for Flutter PBXGroup.
  static const String _macosFlutterGroupIdentifier = '33CEB47122A05771004F2AC0';

  /// Existing iOS identifier for Runner PBXFrameworksBuildPhase.
  static const String _iosRunnerFrameworksBuildPhaseIdentifier = '97C146EB1CF9000F007C117D';

  /// Existing macOS identifier for Runner PBXFrameworksBuildPhase.
  static const String _macosRunnerFrameworksBuildPhaseIdentifier = '33CC10EA2044A3C60003C045';

  /// Existing iOS identifier for Runner PBXNativeTarget.
  static const String _iosRunnerNativeTargetIdentifier = '97C146ED1CF9000F007C117D';

  /// Existing macOS identifier for Runner PBXNativeTarget.
  static const String _macosRunnerNativeTargetIdentifier = '33CC10EC2044A3C60003C045';

  /// Existing iOS identifier for Runner PBXProject.
  static const String _iosProjectIdentifier = '97C146E61CF9000F007C117D';

  /// Existing macOS identifier for Runner PBXProject.
  static const String _macosProjectIdentifier = '33CC10E52044A3C60003C045';

  File get backupProjectSettings =>
      _fileSystem.directory(_xcodeProjectInfoFile.parent).childFile('project.pbxproj.backup');

  String get _runnerFrameworksBuildPhaseIdentifier {
    return _platform == SupportedPlatform.ios
        ? _iosRunnerFrameworksBuildPhaseIdentifier
        : _macosRunnerFrameworksBuildPhaseIdentifier;
  }

  String get _runnerNativeTargetIdentifier {
    return _platform == SupportedPlatform.ios
        ? _iosRunnerNativeTargetIdentifier
        : _macosRunnerNativeTargetIdentifier;
  }

  String get _projectIdentifier {
    return _platform == SupportedPlatform.ios ? _iosProjectIdentifier : _macosProjectIdentifier;
  }

  String get _flutterGroupIdentifier {
    return _platform == SupportedPlatform.ios
        ? _iosFlutterGroupIdentifier
        : _macosFlutterGroupIdentifier;
  }

  /// The leading path for the `PBXFileReference` relative to the Flutter `PBXGroup`.
  ///
  /// The actual location for both iOS and macOS is `Flutter/ephemeral`. However,
  /// including the `Flutter/` prefix for macOS will cause it to resolve to
  /// `Flutter/Flutter/ephemeral`. This is likely due to the macOS Flutter `PBXGroup`
  /// using `path` whereas the iOS Flutter `PBXGroup` uses `name`.
  String get _relativeEphemeralPath {
    return _platform == SupportedPlatform.ios ? 'Flutter/ephemeral' : 'ephemeral';
  }

  void restoreFromBackup(SchemeInfo? schemeInfo) {
    if (backupProjectSettings.existsSync()) {
      logger.printTrace('Restoring project settings from backup file...');
      backupProjectSettings.copySync(_xcodeProject.xcodeProjectInfoFile.path);
    }
    schemeInfo?.backupSchemeFile?.copySync(schemeInfo.schemeFile.path);
  }

  /// Add Swift Package Manager integration to Xcode project's project.pbxproj
  /// and Runner.xcscheme.
  ///
  /// If migration fails or project.pbxproj or Runner.xcscheme becomes invalid,
  /// will revert any changes made and throw an error.
  @override
  Future<void> migrate() async {
    if (!_xcodeProject.usesSwiftPackageManager) {
      logger.printTrace(
        'The Swift Package Manager feature is off. '
        'Skipping the migration that adds Swift Package Manager integration...',
      );
      return;
    }

    if (!_xcodeProject.flutterPluginSwiftPackageManifest.existsSync()) {
      logger.printTrace(
        'The tool did not generate a Swift package. '
        "This can happen if the project doesn't have any plugins. "
        'Skipping the migration that adds Swift Package Manager integration...',
      );
      return;
    }

    Status? migrationStatus;
    SchemeInfo? schemeInfo;
    try {
      if (!_skipSchemeMigration && _buildInfo == null) {
        throw Exception('Unable to migrate scheme without build info.');
      }
      if (!_xcodeProjectInfoFile.existsSync()) {
        throw Exception('Xcode project not found.');
      }

      final bool isSchemeMigrated;
      if (!_skipSchemeMigration) {
        schemeInfo = await _getSchemeFile();
        isSchemeMigrated = _isSchemeMigrated(schemeInfo);
      } else {
        isSchemeMigrated = true;
      }

      // Check for specific strings in the xcscheme and pbxproj to see if the
      // project has been already migrated, whether automatically or manually.
<<<<<<< HEAD

=======
      final bool isSchemeMigrated = _isSchemeMigrated(schemeInfo);
>>>>>>> d8baa77b
      final bool isPbxprojMigrated = _quickCheckIsPbxprojMigrated(_xcodeProjectInfoFile);
      if (isSchemeMigrated && isPbxprojMigrated) {
        return;
      }

      migrationStatus = logger.startProgress('Adding Swift Package Manager integration...');

      if (schemeInfo != null) {
        if (isSchemeMigrated) {
          logger.printTrace('${schemeInfo.schemeFile.basename} already migrated. Skipping...');
        } else {
          _migrateScheme(schemeInfo);
        }
      }

      if (isPbxprojMigrated) {
        logger.printTrace('${_xcodeProjectInfoFile.basename} already migrated. Skipping...');
      } else {
        _migratePbxproj();
      }

      logger.printTrace('Validating project settings...');

      // Re-parse the project settings to check for syntax errors.
      final ParsedProjectInfo updatedInfo = _parsePbxproj();

      // If pbxproj was not already migrated, verify settings were set correctly.
      if (!isPbxprojMigrated) {
        if (!_isPbxprojMigratedCorrectly(updatedInfo, logErrorIfNotMigrated: true)) {
          throw Exception('Settings were not updated correctly.');
        }
      }

      // Get the project info to make sure it compiles with xcodebuild
      await _xcodeProjectInterpreter.getInfo(_xcodeProject.hostAppRoot.path);
    } on Exception catch (e) {
      restoreFromBackup(schemeInfo);
      throwToolExit(
        'An error occurred when adding Swift Package Manager integration:\n'
        '  $e\n\n'
        'Swift Package Manager is currently an experimental feature, please file a bug at\n'
        '  https://github.com/flutter/flutter/issues/new?template=01_activation.yml \n'
        'Consider including a copy of the following files in your bug report:\n'
        '  ${_platform.name}/Runner.xcodeproj/project.pbxproj\n'
        '  ${_platform.name}/Runner.xcodeproj/xcshareddata/xcschemes/Runner.xcscheme '
        '(or the scheme for the flavor used)\n\n'
        'To add Swift Package Manager integration manually, please use the following instructions:\n'
        'https://docs.flutter.dev/to/add-swift-package-manager-manually\n\n'
        'Alternatively, to avoid this failure, disable Flutter Swift Package Manager integration for the project\n'
        'by adding the following in the project\'s pubspec.yaml under the "flutter" section:\n'
        '  config:\n'
        '    enable-swift-package-manager: false\n'
        'Or disable Flutter Swift Package Manager integration globally with the\n'
        'following command:\n'
        '  "flutter config --no-enable-swift-package-manager"\n',
      );
    } finally {
      ErrorHandlingFileSystem.deleteIfExists(backupProjectSettings);
      if (schemeInfo?.backupSchemeFile != null) {
        ErrorHandlingFileSystem.deleteIfExists(schemeInfo!.backupSchemeFile!);
      }
      migrationStatus?.stop();
    }
  }

  /// Check if the project has had migrations performed already.
  bool _quickCheckIsPbxprojMigrated(File xcodeProjectInfoFile) {
    // Initial migration added the `FlutterGeneratedPluginSwiftPackage` and other settings to the pbxproj file.
    final bool initialMigrationComplete = _xcodeProject.flutterPluginSwiftPackageInProjectSettings;

    // Secondary migration added the `FlutterGeneratedPluginSwiftPackage` as a root package (via PBXFileReference)
    final bool rootFlutterGeneratedPluginSwiftPackageMigrationComplete = xcodeProjectInfoFile
        .readAsStringSync()
        .contains(
          '$_flutterPluginsSwiftPackageFileIdentifer /* $kFlutterGeneratedPluginSwiftPackageName */ = {isa = PBXFileReference',
        );
    return initialMigrationComplete && rootFlutterGeneratedPluginSwiftPackageMigrationComplete;
  }

  Future<SchemeInfo> _getSchemeFile() async {
    final XcodeProjectInfo? projectInfo = await _xcodeProject.projectInfo();
    if (projectInfo == null) {
      throw Exception('Unable to get Xcode project info.');
    }
    if (_xcodeProject.xcodeWorkspace == null) {
      throw Exception('Xcode workspace not found.');
    }
    final String? scheme = projectInfo.schemeFor(_buildInfo);
    if (scheme == null) {
      projectInfo.reportFlavorNotFoundAndExit();
    }

    final File schemeFile = _xcodeProject.xcodeProjectSchemeFile(scheme: scheme);
    if (!schemeFile.existsSync()) {
      throw Exception('Unable to get scheme file for $scheme.');
    }

    final String schemeContent = schemeFile.readAsStringSync();
    return SchemeInfo(schemeName: scheme, schemeFile: schemeFile, schemeContent: schemeContent);
  }

  bool _isSchemeMigrated(SchemeInfo schemeInfo) {
    if (schemeInfo.schemeContent.contains('Run Prepare Flutter Framework Script')) {
      return true;
    }
    return false;
  }

  void _migrateScheme(SchemeInfo schemeInfo) {
    final File schemeFile = schemeInfo.schemeFile;
    final String schemeContent = schemeInfo.schemeContent;

    // The scheme should have a BuildableReference already in it with a
    // BlueprintIdentifier matching the Runner Native Target. Copy from it
    // since BuildableName, BlueprintName, ReferencedContainer may have been
    // changed from "Runner". Ensures the expected attributes are found.
    // Example:
    // <BuildableReference
    //     BuildableIdentifier = "primary"
    //     BlueprintIdentifier = "97C146ED1CF9000F007C117D"
    //     BuildableName = "Runner.app"
    //     BlueprintName = "Runner"
    //     ReferencedContainer = "container:Runner.xcodeproj">
    // </BuildableReference>
    final List<String> schemeLines = LineSplitter.split(schemeContent).toList();
    final int index = schemeLines.indexWhere(
      (String line) => line.contains('BlueprintIdentifier = "$_runnerNativeTargetIdentifier"'),
    );
    if (index == -1 || index + 3 >= schemeLines.length) {
      throw Exception(
        'Failed to parse ${schemeFile.basename}: Could not find BuildableReference '
        'for ${_xcodeProject.hostAppProjectName}.',
      );
    }

    final String buildableName = schemeLines[index + 1].trim();
    if (!buildableName.contains('BuildableName')) {
      throw Exception('Failed to parse ${schemeFile.basename}: Could not find BuildableName.');
    }

    final String blueprintName = schemeLines[index + 2].trim();
    if (!blueprintName.contains('BlueprintName')) {
      throw Exception('Failed to parse ${schemeFile.basename}: Could not find BlueprintName.');
    }

    final String referencedContainer = schemeLines[index + 3].trim();
    if (!referencedContainer.contains('ReferencedContainer')) {
      throw Exception(
        'Failed to parse ${schemeFile.basename}: Could not find ReferencedContainer.',
      );
    }

    schemeInfo.backupSchemeFile = schemeFile.parent.childFile('${schemeFile.basename}.backup');
    schemeFile.copySync(schemeInfo.backupSchemeFile!.path);

    final String scriptText;
    if (_platform == SupportedPlatform.ios) {
      scriptText =
          r'scriptText = "/bin/sh &quot;$FLUTTER_ROOT/packages/flutter_tools/bin/xcode_backend.sh&quot; prepare&#10;">';
    } else {
      scriptText =
          r'scriptText = "&quot;$FLUTTER_ROOT&quot;/packages/flutter_tools/bin/macos_assemble.sh prepare&#10;">';
    }

    String newContent = '''
         <ExecutionAction
            ActionType = "Xcode.IDEStandardExecutionActionsCore.ExecutionActionType.ShellScriptAction">
            <ActionContent
               title = "Run Prepare Flutter Framework Script"
               $scriptText
               <EnvironmentBuildable>
                  <BuildableReference
                     BuildableIdentifier = "primary"
                     BlueprintIdentifier = "$_runnerNativeTargetIdentifier"
                     $buildableName
                     $blueprintName
                     $referencedContainer
                  </BuildableReference>
               </EnvironmentBuildable>
            </ActionContent>
         </ExecutionAction>''';
    String newScheme = schemeContent;
    if (schemeContent.contains('PreActions')) {
      newScheme = schemeContent.replaceFirst('<PreActions>', '<PreActions>\n$newContent');
    } else {
      newContent = '''
      <PreActions>
$newContent
      </PreActions>
''';
      String? buildAction =
          schemeLines.where((String line) => line.contains('<BuildActionEntries>')).firstOrNull;
      if (buildAction == null) {
        // If there are no BuildActionEntries, append before end of BuildAction.
        buildAction =
            schemeLines.where((String line) => line.contains('</BuildAction>')).firstOrNull;

        if (buildAction == null) {
          throw Exception('Failed to parse ${schemeFile.basename}: Could not find BuildAction.');
        }
      }
      newScheme = schemeContent.replaceFirst(buildAction, '$newContent$buildAction');
    }

    schemeFile.writeAsStringSync(newScheme);
    try {
      XmlDocument.parse(newScheme);
    } on XmlException catch (exception) {
      throw Exception(
        'Failed to parse ${schemeFile.basename}: Invalid xml: $newScheme\n$exception',
      );
    }
  }

  /// Parses the project.pbxproj into [ParsedProjectInfo]. Will throw an
  /// exception if it fails to parse.
  ParsedProjectInfo _parsePbxproj() {
    final String? results = _plistParser.plistJsonContent(_xcodeProjectInfoFile.path);
    if (results == null) {
      throw Exception('Failed to parse project settings.');
    }

    try {
      final Object decodeResult = json.decode(results) as Object;
      if (decodeResult is! Map<String, Object?>) {
        throw Exception('project.pbxproj returned unexpected JSON response: $results');
      }
      return ParsedProjectInfo.fromJson(decodeResult);
    } on FormatException {
      throw Exception('project.pbxproj returned non-JSON response: $results');
    }
  }

  /// Check if the project has had migrations performed already.
  bool _quickCheckIsPbxprojMigrated(File xcodeProjectInfoFile) {
    // Initial migration added the `FlutterGeneratedPluginSwiftPackage` and other settings to the pbxproj file.
    final bool initialMigrationComplete = _xcodeProject.flutterPluginSwiftPackageInProjectSettings;

    // Secondary migration added the `FlutterGeneratedPluginSwiftPackage` as a root package (via PBXFileReference)
    final bool rootFlutterGeneratedPluginSwiftPackageMigrationComplete = xcodeProjectInfoFile
        .readAsStringSync()
        .contains(
          '$_flutterPluginsSwiftPackageFileIdentifer /* $kFlutterGeneratedPluginSwiftPackageName */ = {isa = PBXFileReference',
        );
    return initialMigrationComplete && rootFlutterGeneratedPluginSwiftPackageMigrationComplete;
  }

  /// Checks if all sections have been migrated. If [logErrorIfNotMigrated] is
  /// true, will log an error for each section that is not migrated.
  bool _isPbxprojMigratedCorrectly(
    ParsedProjectInfo projectInfo, {
    bool logErrorIfNotMigrated = false,
  }) {
    final bool buildFilesMigrated = _isBuildFilesMigrated(
      projectInfo,
      logErrorIfNotMigrated: logErrorIfNotMigrated,
    );
<<<<<<< HEAD
    // final bool pluginFileReferenceMigrated = _isFileReferenceMigrated(
    //   projectInfo,
    //   logErrorIfNotMigrated: logErrorIfNotMigrated,
    //   identifer: _flutterFrameworkSwiftPackageFileIdentifier,
    // );
=======
>>>>>>> d8baa77b
    final bool packageFileReferenceMigrated = _isFileReferenceMigrated(
      projectInfo,
      logErrorIfNotMigrated: logErrorIfNotMigrated,
      identifer: _flutterPluginsSwiftPackageFileIdentifer,
      name: kFlutterGeneratedPluginSwiftPackageName,
    );
    final bool frameworksBuildPhaseMigrated = _isFrameworksBuildPhaseMigrated(
      projectInfo,
      logErrorIfNotMigrated: logErrorIfNotMigrated,
    );
<<<<<<< HEAD
    // final bool groupFrameworkPackageMigrated = _isGroupMigrated(
    //   projectInfo,
    //   logErrorIfNotMigrated: logErrorIfNotMigrated,
    //   fileReferenceIdentifier: _flutterFrameworkSwiftPackageFileIdentifier,
    // );
=======
>>>>>>> d8baa77b
    final bool groupPluginPackageMigrated = _isGroupMigrated(
      projectInfo,
      logErrorIfNotMigrated: logErrorIfNotMigrated,
      fileReferenceIdentifier: _flutterPluginsSwiftPackageFileIdentifer,
    );
    final bool nativeTargetsMigrated = _isNativeTargetMigrated(
      projectInfo,
      logErrorIfNotMigrated: logErrorIfNotMigrated,
    );
    final bool projectObjectMigrated = _isProjectObjectMigrated(
      projectInfo,
      logErrorIfNotMigrated: logErrorIfNotMigrated,
    );
    final bool localSwiftPackageMigrated = _isLocalSwiftPackageProductDependencyMigrated(
      projectInfo,
      logErrorIfNotMigrated: logErrorIfNotMigrated,
    );
    final bool swiftPackageMigrated = _isSwiftPackageProductDependencyMigrated(
      projectInfo,
      logErrorIfNotMigrated: logErrorIfNotMigrated,
    );
    return buildFilesMigrated &&
        packageFileReferenceMigrated &&
        frameworksBuildPhaseMigrated &&
        groupPluginPackageMigrated &&
        nativeTargetsMigrated &&
        projectObjectMigrated &&
        localSwiftPackageMigrated &&
        swiftPackageMigrated;
  }

  void _migratePbxproj() {
    final String originalProjectContents = _xcodeProjectInfoFile.readAsStringSync();

    _ensureNewIdentifiersNotUsed(originalProjectContents);

    // Parse project.pbxproj into JSON
    final ParsedProjectInfo parsedInfo = _parsePbxproj();

    List<String> lines = LineSplitter.split(originalProjectContents).toList();
    lines = _migrateBuildFile(lines, parsedInfo);
<<<<<<< HEAD
    // lines = _migrateFileReference(
    //   lines,
    //   parsedInfo,
    //   _flutterFrameworkSwiftPackageFileIdentifier,
    //   _flutterFrameworkSwiftPackageName,
    // );
=======
>>>>>>> d8baa77b
    lines = _migrateFileReference(
      lines,
      parsedInfo,
      _flutterPluginsSwiftPackageFileIdentifer,
      kFlutterGeneratedPluginSwiftPackageName,
    );
    lines = _migrateFrameworksBuildPhase(lines, parsedInfo);
<<<<<<< HEAD
    // lines = _migrateGroup(
    //   lines,
    //   parsedInfo,
    //   _flutterFrameworkSwiftPackageFileIdentifier,
    //   _flutterFrameworkSwiftPackageName,
    // );
=======
>>>>>>> d8baa77b
    lines = _migrateGroup(
      lines,
      parsedInfo,
      _flutterPluginsSwiftPackageFileIdentifer,
      kFlutterGeneratedPluginSwiftPackageName,
    );
    lines = _migrateNativeTarget(lines, parsedInfo);
    lines = _migrateProjectObject(lines, parsedInfo);
    lines = _migrateLocalPackageProductDependencies(lines, parsedInfo);
    lines = _migratePackageProductDependencies(lines, parsedInfo);

    final String newProjectContents = '${lines.join('\n')}\n';

    if (originalProjectContents != newProjectContents) {
      logger.printTrace('Updating project settings...');
      _xcodeProjectInfoFile.copySync(backupProjectSettings.path);
      _xcodeProjectInfoFile.writeAsStringSync(newProjectContents);
    }
  }

  void _ensureNewIdentifiersNotUsed(String originalProjectContents) {
    if (!originalProjectContents.contains(
          '$_flutterPluginsSwiftPackageBuildFileIdentifier /* $kFlutterGeneratedPluginSwiftPackageName in Frameworks */',
        ) &&
        originalProjectContents.contains(_flutterPluginsSwiftPackageBuildFileIdentifier)) {
      throw Exception('Duplicate id found for PBXBuildFile.');
    }
    if (!originalProjectContents.contains(
          '$_flutterPluginsSwiftPackageProductDependencyIdentifier /* $kFlutterGeneratedPluginSwiftPackageName */',
        ) &&
        originalProjectContents.contains(_flutterPluginsSwiftPackageProductDependencyIdentifier)) {
      throw Exception('Duplicate id found for XCSwiftPackageProductDependency.');
    }
    if (!originalProjectContents.contains(
          '$_localFlutterPluginsSwiftPackageReferenceIdentifier /* XCLocalSwiftPackageReference',
        ) &&
        originalProjectContents.contains(_localFlutterPluginsSwiftPackageReferenceIdentifier)) {
      throw Exception('Duplicate id found for XCLocalSwiftPackageReference.');
    }
<<<<<<< HEAD
    // if (!originalProjectContents.contains(
    //       '$_flutterFrameworkSwiftPackageFileIdentifier /* $_flutterFrameworkSwiftPackageName */',
    //     ) &&
    //     originalProjectContents.contains(_flutterFrameworkSwiftPackageFileIdentifier)) {
    //   throw Exception(
    //     'Duplicate id found for $_flutterFrameworkSwiftPackageName PBXFileReference.',
    //   );
    // }
=======
>>>>>>> d8baa77b
    if (!originalProjectContents.contains(
          '$_flutterPluginsSwiftPackageFileIdentifer /* $kFlutterGeneratedPluginSwiftPackageName */',
        ) &&
        originalProjectContents.contains(_flutterPluginsSwiftPackageFileIdentifer)) {
      throw Exception(
        'Duplicate id found for $kFlutterGeneratedPluginSwiftPackageName PBXFileReference.',
      );
    }
  }

  bool _isBuildFilesMigrated(ParsedProjectInfo projectInfo, {bool logErrorIfNotMigrated = false}) {
    final bool migrated = projectInfo.buildFileIdentifiers.contains(
      _flutterPluginsSwiftPackageBuildFileIdentifier,
    );
    if (logErrorIfNotMigrated && !migrated) {
      logger.printError('PBXBuildFile was not migrated or was migrated incorrectly.');
    }
    return migrated;
  }

  List<String> _migrateBuildFile(List<String> lines, ParsedProjectInfo projectInfo) {
    if (_isBuildFilesMigrated(projectInfo)) {
      logger.printTrace('PBXBuildFile already migrated. Skipping...');
      return lines;
    }

    const String newContent =
        '		$_flutterPluginsSwiftPackageBuildFileIdentifier /* $kFlutterGeneratedPluginSwiftPackageName in Frameworks */ = {isa = PBXBuildFile; productRef = $_flutterPluginsSwiftPackageProductDependencyIdentifier /* $kFlutterGeneratedPluginSwiftPackageName */; };';

    final (int _, int endSectionIndex) = _sectionRange('PBXBuildFile', lines);

    lines.insert(endSectionIndex, newContent);
    return lines;
  }

  bool _isFileReferenceMigrated(
    ParsedProjectInfo projectInfo, {
    bool logErrorIfNotMigrated = false,
    required String identifer,
    required String name,
  }) {
    final bool migrated = projectInfo.fileReferenceIdentifiers.contains(identifer);
    if (logErrorIfNotMigrated && !migrated) {
      logger.printError('PBXFileReference for $name was not migrated or was migrated incorrectly.');
    }
    return migrated;
  }

  List<String> _migrateFileReference(
    List<String> lines,
    ParsedProjectInfo projectInfo,
    String identifier,
    String name,
  ) {
    if (_isFileReferenceMigrated(projectInfo, identifer: identifier, name: name)) {
      logger.printTrace('PBXFileReference already migrated. Skipping...');
      return lines;
    }

    final String newContent =
        '		$identifier /* $name */ = {isa = PBXFileReference; lastKnownFileType = wrapper; name = $name; path = $_relativeEphemeralPath/Packages/$name; sourceTree = "<group>"; };';

    final (int _, int endSectionIndex) = _sectionRange('PBXFileReference', lines);

    lines.insert(endSectionIndex, newContent);
    return lines;
  }

  bool _isFrameworksBuildPhaseMigrated(
    ParsedProjectInfo projectInfo, {
    bool logErrorIfNotMigrated = false,
  }) {
    final bool migrated =
        projectInfo.frameworksBuildPhases
            .where(
              (ParsedProjectFrameworksBuildPhase phase) =>
                  phase.identifier == _runnerFrameworksBuildPhaseIdentifier &&
                  phase.files != null &&
                  phase.files!.contains(_flutterPluginsSwiftPackageBuildFileIdentifier),
            )
            .toList()
            .isNotEmpty;
    if (logErrorIfNotMigrated && !migrated) {
      logger.printError('PBXFrameworksBuildPhase was not migrated or was migrated incorrectly.');
    }
    return migrated;
  }

  List<String> _migrateFrameworksBuildPhase(List<String> lines, ParsedProjectInfo projectInfo) {
    if (_isFrameworksBuildPhaseMigrated(projectInfo)) {
      logger.printTrace('PBXFrameworksBuildPhase already migrated. Skipping...');
      return lines;
    }

    final (int startSectionIndex, int endSectionIndex) = _sectionRange(
      'PBXFrameworksBuildPhase',
      lines,
    );

    // Find index where Frameworks Build Phase for the Runner target begins.
    final int runnerFrameworksPhaseStartIndex = lines.indexWhere(
      (String line) =>
          line.trim().startsWith('$_runnerFrameworksBuildPhaseIdentifier /* Frameworks */ = {'),
      startSectionIndex,
    );
    if (runnerFrameworksPhaseStartIndex == -1 ||
        runnerFrameworksPhaseStartIndex > endSectionIndex) {
      throw Exception(
        'Unable to find PBXFrameworksBuildPhase for ${_xcodeProject.hostAppProjectName} target.',
      );
    }

    // Get the Frameworks Build Phase for the Runner target from the parsed
    // project info.
    final ParsedProjectFrameworksBuildPhase? runnerFrameworksPhase =
        projectInfo.frameworksBuildPhases
            .where(
              (ParsedProjectFrameworksBuildPhase phase) =>
                  phase.identifier == _runnerFrameworksBuildPhaseIdentifier,
            )
            .toList()
            .firstOrNull;
    if (runnerFrameworksPhase == null) {
      throw Exception(
        'Unable to find parsed PBXFrameworksBuildPhase for ${_xcodeProject.hostAppProjectName} target.',
      );
    }

    if (runnerFrameworksPhase.files == null) {
      // If files is null, the files field is missing and must be added.
      const String newContent = '''
			files = (
				$_flutterPluginsSwiftPackageBuildFileIdentifier /* $kFlutterGeneratedPluginSwiftPackageName in Frameworks */,
			);''';
      lines.insert(runnerFrameworksPhaseStartIndex + 1, newContent);
    } else {
      // Find the files field within the Frameworks PBXFrameworksBuildPhase for the Runner target.
      final int startFilesIndex = lines.indexWhere(
        (String line) => line.trim().contains('files = ('),
        runnerFrameworksPhaseStartIndex,
      );
      if (startFilesIndex == -1 || startFilesIndex > endSectionIndex) {
        throw Exception(
          'Unable to files for PBXFrameworksBuildPhase ${_xcodeProject.hostAppProjectName} target.',
        );
      }
      const String newContent =
          '				$_flutterPluginsSwiftPackageBuildFileIdentifier /* $kFlutterGeneratedPluginSwiftPackageName in Frameworks */,';
      lines.insert(startFilesIndex + 1, newContent);
    }

    return lines;
  }

  bool _isNativeTargetMigrated(
    ParsedProjectInfo projectInfo, {
    bool logErrorIfNotMigrated = false,
  }) {
    final bool migrated =
        projectInfo.nativeTargets
            .where(
              (ParsedNativeTarget target) =>
                  target.identifier == _runnerNativeTargetIdentifier &&
                  target.packageProductDependencies != null &&
                  target.packageProductDependencies!.contains(
                    _flutterPluginsSwiftPackageProductDependencyIdentifier,
                  ),
            )
            .toList()
            .isNotEmpty;
    if (logErrorIfNotMigrated && !migrated) {
      logger.printError('PBXNativeTarget was not migrated or was migrated incorrectly.');
    }
    return migrated;
  }

  List<String> _migrateNativeTarget(List<String> lines, ParsedProjectInfo projectInfo) {
    if (_isNativeTargetMigrated(projectInfo)) {
      logger.printTrace('PBXNativeTarget already migrated. Skipping...');
      return lines;
    }

    final (int startSectionIndex, int endSectionIndex) = _sectionRange('PBXNativeTarget', lines);

    // Find index where Native Target for the Runner target begins.
    final ParsedNativeTarget? runnerNativeTarget =
        projectInfo.nativeTargets
            .where(
              (ParsedNativeTarget target) => target.identifier == _runnerNativeTargetIdentifier,
            )
            .firstOrNull;
    if (runnerNativeTarget == null) {
      throw Exception(
        'Unable to find parsed PBXNativeTarget for ${_xcodeProject.hostAppProjectName} target.',
      );
    }
    final String subsectionLineStart =
        runnerNativeTarget.name != null
            ? '$_runnerNativeTargetIdentifier /* ${runnerNativeTarget.name} */ = {'
            : _runnerNativeTargetIdentifier;
    final int runnerNativeTargetStartIndex = lines.indexWhere(
      (String line) => line.trim().startsWith(subsectionLineStart),
      startSectionIndex,
    );
    if (runnerNativeTargetStartIndex == -1 || runnerNativeTargetStartIndex > endSectionIndex) {
      throw Exception(
        'Unable to find PBXNativeTarget for ${_xcodeProject.hostAppProjectName} target.',
      );
    }

    if (runnerNativeTarget.packageProductDependencies == null) {
      // If packageProductDependencies is null, the packageProductDependencies field is missing and must be added.
      const List<String> newContent = <String>[
        '			packageProductDependencies = (',
        '				$_flutterPluginsSwiftPackageProductDependencyIdentifier /* $kFlutterGeneratedPluginSwiftPackageName */,',
        '			);',
      ];
      lines.insertAll(runnerNativeTargetStartIndex + 1, newContent);
    } else {
      // Find the packageProductDependencies field within the Native Target for the Runner target.
      final int packageProductDependenciesIndex = lines.indexWhere(
        (String line) => line.trim().contains('packageProductDependencies'),
        runnerNativeTargetStartIndex,
      );
      if (packageProductDependenciesIndex == -1 ||
          packageProductDependenciesIndex > endSectionIndex) {
        throw Exception(
          'Unable to find packageProductDependencies for ${_xcodeProject.hostAppProjectName} PBXNativeTarget.',
        );
      }
      const String newContent =
          '				$_flutterPluginsSwiftPackageProductDependencyIdentifier /* $kFlutterGeneratedPluginSwiftPackageName */,';
      lines.insert(packageProductDependenciesIndex + 1, newContent);
    }
    return lines;
  }

  bool _isGroupMigrated(
    ParsedProjectInfo projectInfo, {
    bool logErrorIfNotMigrated = false,
    required String fileReferenceIdentifier,
  }) {
    final bool migrated =
        projectInfo.parsedGroups
            .where(
              (ParsedProjectGroup group) =>
                  group.identifier == _flutterGroupIdentifier &&
                  group.children != null &&
                  group.children!.contains(fileReferenceIdentifier),
            )
            .toList()
            .isNotEmpty;
    if (logErrorIfNotMigrated && !migrated) {
      logger.printError('PBXGroup was not migrated or was migrated incorrectly.');
    }
    return migrated;
  }

  List<String> _migrateGroup(
    List<String> lines,
    ParsedProjectInfo projectInfo,
    String fileReferenceIdentifier,
    String fileReferenceName,
  ) {
    if (_isGroupMigrated(projectInfo, fileReferenceIdentifier: fileReferenceIdentifier)) {
      logger.printTrace('PBXGroup already migrated. Skipping...');
      return lines;
    }

    final (int startSectionIndex, int endSectionIndex) = _sectionRange('PBXGroup', lines);

    // Find index where Flutter group begins.
    final int flutterGroupStartIndex = lines.indexWhere(
      (String line) => line.trim().startsWith('$_flutterGroupIdentifier /* Flutter */ = {'),
      startSectionIndex,
    );
    if (flutterGroupStartIndex == -1 || flutterGroupStartIndex > endSectionIndex) {
      throw Exception('Unable to find Flutter PBXGroup.');
    }

    // Get the Flutter Group from the parsed project info.
    final ParsedProjectGroup? parsedGroup =
        projectInfo.parsedGroups
            .where((ParsedProjectGroup group) => group.identifier == _flutterGroupIdentifier)
            .toList()
            .firstOrNull;
    if (parsedGroup == null) {
      throw Exception('Unable to find parsed Flutter PBXGroup.');
    }

    if (parsedGroup.children == null) {
      // If children is null, the children field is missing and must be added.
      final String newContent = '''
			children = (
				$fileReferenceIdentifier /* $fileReferenceName */,
			);''';
      lines.insert(flutterGroupStartIndex + 1, newContent);
    } else {
      // Find the children field within the Flutter PBXGroup.
      final int startChildrenIndex = lines.indexWhere(
        (String line) => line.trim().contains('children = ('),
        flutterGroupStartIndex,
      );
      if (startChildrenIndex == -1 || startChildrenIndex > endSectionIndex) {
        throw Exception('Unable to children for Flutter PBXGroup.');
      }
      final String newContent = '				$fileReferenceIdentifier /* $fileReferenceName */,';
      lines.insert(startChildrenIndex + 1, newContent);
    }

    return lines;
  }

  bool _isProjectObjectMigrated(
    ParsedProjectInfo projectInfo, {
    bool logErrorIfNotMigrated = false,
  }) {
    final bool migrated =
        projectInfo.projects
            .where(
              (ParsedProject target) =>
                  target.identifier == _projectIdentifier &&
                  target.packageReferences != null &&
                  target.packageReferences!.contains(
                    _localFlutterPluginsSwiftPackageReferenceIdentifier,
                  ),
            )
            .toList()
            .isNotEmpty;
    if (logErrorIfNotMigrated && !migrated) {
      logger.printError('PBXProject was not migrated or was migrated incorrectly.');
    }
    return migrated;
  }

  List<String> _migrateProjectObject(List<String> lines, ParsedProjectInfo projectInfo) {
    if (_isProjectObjectMigrated(projectInfo)) {
      logger.printTrace('PBXProject already migrated. Skipping...');
      return lines;
    }

    final (int startSectionIndex, int endSectionIndex) = _sectionRange('PBXProject', lines);

    // Find index where Runner Project begins.
    final int projectStartIndex = lines.indexWhere(
      (String line) => line.trim().startsWith('$_projectIdentifier /* Project object */ = {'),
      startSectionIndex,
    );
    if (projectStartIndex == -1 || projectStartIndex > endSectionIndex) {
      throw Exception('Unable to find PBXProject for ${_xcodeProject.hostAppProjectName}.');
    }

    // Get the Runner project from the parsed project info.
    final ParsedProject? projectObject =
        projectInfo.projects
            .where((ParsedProject project) => project.identifier == _projectIdentifier)
            .toList()
            .firstOrNull;
    if (projectObject == null) {
      throw Exception('Unable to find parsed PBXProject for ${_xcodeProject.hostAppProjectName}.');
    }

    if (projectObject.packageReferences == null) {
      // If packageReferences is null, the packageReferences field is missing and must be added.
      final List<String> newContent = <String>[
        '			packageReferences = (',
        '				$_localFlutterPluginsSwiftPackageReferenceIdentifier /* XCLocalSwiftPackageReference "Flutter/ephemeral/Packages/$kFlutterGeneratedPluginSwiftPackageName" */,',
        '			);',
      ];
      lines.insertAll(projectStartIndex + 1, newContent);
    } else {
      // Find the packageReferences field within the Runner project.
      final int packageReferencesIndex = lines.indexWhere(
        (String line) => line.trim().contains('packageReferences'),
        projectStartIndex,
      );
      if (packageReferencesIndex == -1 || packageReferencesIndex > endSectionIndex) {
        throw Exception(
          'Unable to find packageReferences for ${_xcodeProject.hostAppProjectName} PBXProject.',
        );
      }
      const String newContent =
          '				$_localFlutterPluginsSwiftPackageReferenceIdentifier /* XCLocalSwiftPackageReference "Flutter/ephemeral/Packages/$kFlutterGeneratedPluginSwiftPackageName" */,';
      lines.insert(packageReferencesIndex + 1, newContent);
    }
    return lines;
  }

  bool _isLocalSwiftPackageProductDependencyMigrated(
    ParsedProjectInfo projectInfo, {
    bool logErrorIfNotMigrated = false,
  }) {
    final bool migrated = projectInfo.localSwiftPackageProductDependencies.contains(
      _localFlutterPluginsSwiftPackageReferenceIdentifier,
    );
    if (logErrorIfNotMigrated && !migrated) {
      logger.printError(
        'XCLocalSwiftPackageReference was not migrated or was migrated incorrectly.',
      );
    }
    return migrated;
  }

  List<String> _migrateLocalPackageProductDependencies(
    List<String> lines,
    ParsedProjectInfo projectInfo,
  ) {
    if (_isLocalSwiftPackageProductDependencyMigrated(projectInfo)) {
      logger.printTrace('XCLocalSwiftPackageReference already migrated. Skipping...');
      return lines;
    }

    final (int startSectionIndex, int endSectionIndex) = _sectionRange(
      'XCLocalSwiftPackageReference',
      lines,
      throwIfMissing: false,
    );

    if (startSectionIndex == -1) {
      // There isn't a XCLocalSwiftPackageReference section yet, so add it
      final List<String> newContent = <String>[
        '/* Begin XCLocalSwiftPackageReference section */',
        '		$_localFlutterPluginsSwiftPackageReferenceIdentifier /* XCLocalSwiftPackageReference "Flutter/ephemeral/Packages/$kFlutterGeneratedPluginSwiftPackageName" */ = {',
        '			isa = XCLocalSwiftPackageReference;',
        '			relativePath = Flutter/ephemeral/Packages/$kFlutterGeneratedPluginSwiftPackageName;',
        '		};',
        '/* End XCLocalSwiftPackageReference section */',
      ];

      final int index = lines.lastIndexWhere((String line) => line.trim().startsWith('/* End'));
      if (index == -1) {
        throw Exception('Unable to find any sections.');
      }
      lines.insertAll(index + 1, newContent);

      return lines;
    }

    final List<String> newContent = <String>[
      '		$_localFlutterPluginsSwiftPackageReferenceIdentifier /* XCLocalSwiftPackageReference "Flutter/ephemeral/Packages/$kFlutterGeneratedPluginSwiftPackageName" */ = {',
      '			isa = XCLocalSwiftPackageReference;',
      '			relativePath = Flutter/ephemeral/Packages/$kFlutterGeneratedPluginSwiftPackageName;',
      '		};',
    ];

    lines.insertAll(endSectionIndex, newContent);

    return lines;
  }

  bool _isSwiftPackageProductDependencyMigrated(
    ParsedProjectInfo projectInfo, {
    bool logErrorIfNotMigrated = false,
  }) {
    final bool migrated = projectInfo.swiftPackageProductDependencies.contains(
      _flutterPluginsSwiftPackageProductDependencyIdentifier,
    );
    if (logErrorIfNotMigrated && !migrated) {
      logger.printError(
        'XCSwiftPackageProductDependency was not migrated or was migrated incorrectly.',
      );
    }
    return migrated;
  }

  List<String> _migratePackageProductDependencies(
    List<String> lines,
    ParsedProjectInfo projectInfo,
  ) {
    if (_isSwiftPackageProductDependencyMigrated(projectInfo)) {
      logger.printTrace('XCSwiftPackageProductDependency already migrated. Skipping...');
      return lines;
    }

    final (int startSectionIndex, int endSectionIndex) = _sectionRange(
      'XCSwiftPackageProductDependency',
      lines,
      throwIfMissing: false,
    );

    if (startSectionIndex == -1) {
      // There isn't a XCSwiftPackageProductDependency section yet, so add it
      final List<String> newContent = <String>[
        '/* Begin XCSwiftPackageProductDependency section */',
        '		$_flutterPluginsSwiftPackageProductDependencyIdentifier /* $kFlutterGeneratedPluginSwiftPackageName */ = {',
        '			isa = XCSwiftPackageProductDependency;',
        '			productName = $kFlutterGeneratedPluginSwiftPackageName;',
        '		};',
        '/* End XCSwiftPackageProductDependency section */',
      ];

      final int index = lines.lastIndexWhere((String line) => line.trim().startsWith('/* End'));
      if (index == -1) {
        throw Exception('Unable to find any sections.');
      }
      lines.insertAll(index + 1, newContent);

      return lines;
    }

    final List<String> newContent = <String>[
      '		$_flutterPluginsSwiftPackageProductDependencyIdentifier /* $kFlutterGeneratedPluginSwiftPackageName */ = {',
      '			isa = XCSwiftPackageProductDependency;',
      '			productName = $kFlutterGeneratedPluginSwiftPackageName;',
      '		};',
    ];

    lines.insertAll(endSectionIndex, newContent);

    return lines;
  }

  (int, int) _sectionRange(String sectionName, List<String> lines, {bool throwIfMissing = true}) {
    final int startSectionIndex = lines.indexOf('/* Begin $sectionName section */');
    if (throwIfMissing && startSectionIndex == -1) {
      throw Exception('Unable to find beginning of $sectionName section.');
    }
    final int endSectionIndex = lines.indexOf('/* End $sectionName section */');
    if (throwIfMissing && endSectionIndex == -1) {
      throw Exception('Unable to find end of $sectionName section.');
    }
    if (throwIfMissing && startSectionIndex > endSectionIndex) {
      throw Exception('Found the end of $sectionName section before the beginning.');
    }
    return (startSectionIndex, endSectionIndex);
  }
}

class SchemeInfo {
  SchemeInfo({required this.schemeName, required this.schemeFile, required this.schemeContent});

  final String schemeName;
  final File schemeFile;
  final String schemeContent;
  File? backupSchemeFile;
}

/// Representation of data parsed from Xcode project's project.pbxproj.
class ParsedProjectInfo {
  ParsedProjectInfo._({
    required this.buildFileIdentifiers,
    required this.fileReferenceIdentifiers,
    required this.parsedGroups,
    required this.frameworksBuildPhases,
    required this.nativeTargets,
    required this.projects,
    required this.swiftPackageProductDependencies,
    required this.localSwiftPackageProductDependencies,
  });

  factory ParsedProjectInfo.fromJson(Map<String, Object?> data) {
    final List<String> buildFiles = <String>[];
    final List<String> references = <String>[];
    final List<ParsedProjectGroup> groups = <ParsedProjectGroup>[];
    final List<ParsedProjectFrameworksBuildPhase> buildPhases =
        <ParsedProjectFrameworksBuildPhase>[];
    final List<ParsedNativeTarget> native = <ParsedNativeTarget>[];
    final List<ParsedProject> project = <ParsedProject>[];
    final List<String> parsedSwiftPackageProductDependencies = <String>[];
    final List<String> parsedLocalSwiftPackageProductDependencies = <String>[];

    if (data case {'objects': final Map<String, Object?> values}) {
      for (final String key in values.keys) {
        if (values[key] case final Map<String, Object?> details) {
          switch (details['isa']) {
            case 'PBXBuildFile':
              buildFiles.add(key);
            case 'PBXFileReference':
              references.add(key);
            case 'PBXGroup':
              groups.add(ParsedProjectGroup.fromJson(key, details));
            case 'PBXFrameworksBuildPhase':
              buildPhases.add(ParsedProjectFrameworksBuildPhase.fromJson(key, details));
            case 'PBXNativeTarget':
              native.add(ParsedNativeTarget.fromJson(key, details));
            case 'PBXProject':
              project.add(ParsedProject.fromJson(key, details));
            case 'XCSwiftPackageProductDependency':
              parsedSwiftPackageProductDependencies.add(key);
            case 'XCLocalSwiftPackageReference':
              parsedLocalSwiftPackageProductDependencies.add(key);
          }
        }
      }
    }

    return ParsedProjectInfo._(
      buildFileIdentifiers: buildFiles,
      fileReferenceIdentifiers: references,
      parsedGroups: groups,
      frameworksBuildPhases: buildPhases,
      nativeTargets: native,
      projects: project,
      swiftPackageProductDependencies: parsedSwiftPackageProductDependencies,
      localSwiftPackageProductDependencies: parsedLocalSwiftPackageProductDependencies,
    );
  }

  /// List of identifiers under PBXBuildFile section.
  List<String> buildFileIdentifiers;

  /// List of identifiers under PBXFileReference section.
  List<String> fileReferenceIdentifiers;

  /// List of [ParsedProjectGroup] items under PBXGroup section.
  List<ParsedProjectGroup> parsedGroups;

  /// List of [ParsedProjectFrameworksBuildPhase] items under PBXFrameworksBuildPhase section.
  List<ParsedProjectFrameworksBuildPhase> frameworksBuildPhases;

  /// List of [ParsedNativeTarget] items under PBXNativeTarget section.
  List<ParsedNativeTarget> nativeTargets;

  /// List of [ParsedProject] items under PBXProject section.
  List<ParsedProject> projects;

  /// List of identifiers under XCSwiftPackageProductDependency section.
  List<String> swiftPackageProductDependencies;

  /// List of identifiers under XCLocalSwiftPackageReference section.
  /// Introduced in Xcode 15.
  List<String> localSwiftPackageProductDependencies;
}

/// Representation of data parsed from PBXGroup section in Xcode project's project.pbxproj.
class ParsedProjectGroup {
  ParsedProjectGroup.fromJson(this.identifier, Map<String, Object?> data)
    : children = switch (data['children']) {
        final List<Object?> children => children.whereType<String>().toList(),
        _ => null,
      },
      name = switch (data) {
        {'name': final String name} => name,
        {'path': final String path} => path,
        _ => null,
      };

  final String identifier;
  final List<String>? children;
  final String? name;
}

/// Representation of data parsed from PBXFrameworksBuildPhase section in Xcode
/// project's project.pbxproj.
class ParsedProjectFrameworksBuildPhase {
  ParsedProjectFrameworksBuildPhase.fromJson(this.identifier, Map<String, Object?> data)
    : files = switch (data['files']) {
        final List<Object?> files => files.whereType<String>().toList(),
        _ => null,
      };

  final String identifier;
  final List<String>? files;
}

/// Representation of data parsed from PBXNativeTarget section in Xcode project's
/// project.pbxproj.
class ParsedNativeTarget {
  ParsedNativeTarget.fromJson(this.identifier, this.data)
    : name = switch (data) {
        {'name': final String name} => name,
        _ => null,
      },
      packageProductDependencies = switch (data['packageProductDependencies']) {
        final List<Object?> dependencies => dependencies.whereType<String>().toList(),
        _ => null,
      };

  final Map<String, Object?> data;
  final String identifier;
  final String? name;
  final List<String>? packageProductDependencies;
}

/// Representation of data parsed from PBXProject section in Xcode project's
/// project.pbxproj.
class ParsedProject {
  ParsedProject.fromJson(this.identifier, this.data)
    : packageReferences = switch (data['packageReferences']) {
        final List<Object?> references => references.whereType<String>().toList(),
        _ => null,
      };

  final Map<String, Object?> data;
  final String identifier;
  final List<String>? packageReferences;
}<|MERGE_RESOLUTION|>--- conflicted
+++ resolved
@@ -27,10 +27,7 @@
     required Logger logger,
     required FileSystem fileSystem,
     required PlistParser plistParser,
-<<<<<<< HEAD
     bool skipSchemeMigration = false,
-=======
->>>>>>> d8baa77b
   }) : _xcodeProject = project,
        _platform = platform,
        _buildInfo = buildInfo,
@@ -38,10 +35,7 @@
        _xcodeProjectInterpreter = xcodeProjectInterpreter,
        _fileSystem = fileSystem,
        _plistParser = plistParser,
-<<<<<<< HEAD
        _skipSchemeMigration = skipSchemeMigration,
-=======
->>>>>>> d8baa77b
        super(logger);
 
   final XcodeBasedProject _xcodeProject;
@@ -51,10 +45,7 @@
   final FileSystem _fileSystem;
   final File _xcodeProjectInfoFile;
   final PlistParser _plistParser;
-<<<<<<< HEAD
   final bool _skipSchemeMigration;
-=======
->>>>>>> d8baa77b
 
   /// New identifier for FlutterGeneratedPluginSwiftPackage PBXBuildFile.
   static const String _flutterPluginsSwiftPackageBuildFileIdentifier = '78A318202AECB46A00862997';
@@ -67,13 +58,10 @@
   static const String _flutterPluginsSwiftPackageProductDependencyIdentifier =
       '78A3181F2AECB46A00862997';
 
-<<<<<<< HEAD
   // /// New identifier for FlutterFramework PBXFileReference.
   // static const String _flutterFrameworkSwiftPackageFileIdentifier = '784666492D4C4C64000A1A5F';
   // static const String _flutterFrameworkSwiftPackageName = 'FlutterFramework';
 
-=======
->>>>>>> d8baa77b
   /// New identifier for FlutterGeneratedPluginSwiftPackage PBXFileReference.
   static const String _flutterPluginsSwiftPackageFileIdentifer = '78E0A7A72DC9AD7400C4905E';
 
@@ -188,11 +176,6 @@
 
       // Check for specific strings in the xcscheme and pbxproj to see if the
       // project has been already migrated, whether automatically or manually.
-<<<<<<< HEAD
-
-=======
-      final bool isSchemeMigrated = _isSchemeMigrated(schemeInfo);
->>>>>>> d8baa77b
       final bool isPbxprojMigrated = _quickCheckIsPbxprojMigrated(_xcodeProjectInfoFile);
       if (isSchemeMigrated && isPbxprojMigrated) {
         return;
@@ -426,20 +409,6 @@
     }
   }
 
-  /// Check if the project has had migrations performed already.
-  bool _quickCheckIsPbxprojMigrated(File xcodeProjectInfoFile) {
-    // Initial migration added the `FlutterGeneratedPluginSwiftPackage` and other settings to the pbxproj file.
-    final bool initialMigrationComplete = _xcodeProject.flutterPluginSwiftPackageInProjectSettings;
-
-    // Secondary migration added the `FlutterGeneratedPluginSwiftPackage` as a root package (via PBXFileReference)
-    final bool rootFlutterGeneratedPluginSwiftPackageMigrationComplete = xcodeProjectInfoFile
-        .readAsStringSync()
-        .contains(
-          '$_flutterPluginsSwiftPackageFileIdentifer /* $kFlutterGeneratedPluginSwiftPackageName */ = {isa = PBXFileReference',
-        );
-    return initialMigrationComplete && rootFlutterGeneratedPluginSwiftPackageMigrationComplete;
-  }
-
   /// Checks if all sections have been migrated. If [logErrorIfNotMigrated] is
   /// true, will log an error for each section that is not migrated.
   bool _isPbxprojMigratedCorrectly(
@@ -450,14 +419,11 @@
       projectInfo,
       logErrorIfNotMigrated: logErrorIfNotMigrated,
     );
-<<<<<<< HEAD
     // final bool pluginFileReferenceMigrated = _isFileReferenceMigrated(
     //   projectInfo,
     //   logErrorIfNotMigrated: logErrorIfNotMigrated,
     //   identifer: _flutterFrameworkSwiftPackageFileIdentifier,
     // );
-=======
->>>>>>> d8baa77b
     final bool packageFileReferenceMigrated = _isFileReferenceMigrated(
       projectInfo,
       logErrorIfNotMigrated: logErrorIfNotMigrated,
@@ -468,14 +434,11 @@
       projectInfo,
       logErrorIfNotMigrated: logErrorIfNotMigrated,
     );
-<<<<<<< HEAD
     // final bool groupFrameworkPackageMigrated = _isGroupMigrated(
     //   projectInfo,
     //   logErrorIfNotMigrated: logErrorIfNotMigrated,
     //   fileReferenceIdentifier: _flutterFrameworkSwiftPackageFileIdentifier,
     // );
-=======
->>>>>>> d8baa77b
     final bool groupPluginPackageMigrated = _isGroupMigrated(
       projectInfo,
       logErrorIfNotMigrated: logErrorIfNotMigrated,
@@ -517,15 +480,12 @@
 
     List<String> lines = LineSplitter.split(originalProjectContents).toList();
     lines = _migrateBuildFile(lines, parsedInfo);
-<<<<<<< HEAD
     // lines = _migrateFileReference(
     //   lines,
     //   parsedInfo,
     //   _flutterFrameworkSwiftPackageFileIdentifier,
     //   _flutterFrameworkSwiftPackageName,
     // );
-=======
->>>>>>> d8baa77b
     lines = _migrateFileReference(
       lines,
       parsedInfo,
@@ -533,15 +493,12 @@
       kFlutterGeneratedPluginSwiftPackageName,
     );
     lines = _migrateFrameworksBuildPhase(lines, parsedInfo);
-<<<<<<< HEAD
     // lines = _migrateGroup(
     //   lines,
     //   parsedInfo,
     //   _flutterFrameworkSwiftPackageFileIdentifier,
     //   _flutterFrameworkSwiftPackageName,
     // );
-=======
->>>>>>> d8baa77b
     lines = _migrateGroup(
       lines,
       parsedInfo,
@@ -581,7 +538,6 @@
         originalProjectContents.contains(_localFlutterPluginsSwiftPackageReferenceIdentifier)) {
       throw Exception('Duplicate id found for XCLocalSwiftPackageReference.');
     }
-<<<<<<< HEAD
     // if (!originalProjectContents.contains(
     //       '$_flutterFrameworkSwiftPackageFileIdentifier /* $_flutterFrameworkSwiftPackageName */',
     //     ) &&
@@ -590,8 +546,6 @@
     //     'Duplicate id found for $_flutterFrameworkSwiftPackageName PBXFileReference.',
     //   );
     // }
-=======
->>>>>>> d8baa77b
     if (!originalProjectContents.contains(
           '$_flutterPluginsSwiftPackageFileIdentifer /* $kFlutterGeneratedPluginSwiftPackageName */',
         ) &&
