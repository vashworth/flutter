// Copyright 2014 The Flutter Authors. All rights reserved.
// Use of this source code is governed by a BSD-style license that can be
// found in the LICENSE file.

<<<<<<< HEAD
import 'base/common.dart';
=======
/// @docImport 'ios/mac.dart';
library;

>>>>>>> d8baa77b
import 'base/error_handling_io.dart';
import 'base/file_system.dart';
import 'base/template.dart';
import 'base/utils.dart';
import 'base/version.dart';
import 'build_info.dart';
import 'build_system/build_system.dart';
import 'bundle.dart' as bundle;
import 'convert.dart';
import 'features.dart';
import 'flutter_plugins.dart';
import 'globals.dart' as globals;
import 'ios/code_signing.dart';
import 'ios/plist_parser.dart';
import 'ios/xcode_build_settings.dart' as xcode;
import 'ios/xcodeproj.dart';
import 'macos/swift_package_manager.dart';
import 'macos/xcode.dart';
import 'migrations/swift_package_manager_integration_migration.dart';
import 'platform_plugins.dart';
import 'project.dart';
import 'template.dart';

/// Represents an Xcode-based sub-project.
///
/// This defines interfaces common to iOS and macOS projects.
abstract class XcodeBasedProject extends FlutterProjectPlatform {
  static const String _defaultHostAppName = 'Runner';

  /// The Xcode workspace (.xcworkspace directory) of the host app.
  Directory? get xcodeWorkspace {
    if (!hostAppRoot.existsSync()) {
      return null;
    }
    return _xcodeDirectoryWithExtension('.xcworkspace');
  }

  /// The project name (.xcodeproj basename) of the host app.
  late final String hostAppProjectName = () {
    if (!hostAppRoot.existsSync()) {
      return _defaultHostAppName;
    }
    final Directory? xcodeProjectDirectory = _xcodeDirectoryWithExtension('.xcodeproj');
    return xcodeProjectDirectory != null
        ? xcodeProjectDirectory.fileSystem.path.basenameWithoutExtension(xcodeProjectDirectory.path)
        : _defaultHostAppName;
  }();

  Directory? _xcodeDirectoryWithExtension(String extension) {
    final List<FileSystemEntity> contents = hostAppRoot.listSync();
    for (final FileSystemEntity entity in contents) {
      if (globals.fs.path.extension(entity.path) == extension &&
          !globals.fs.path.basename(entity.path).startsWith('.')) {
        return hostAppRoot.childDirectory(entity.basename);
      }
    }
    return null;
  }

  /// The parent of this project.
  FlutterProject get parent;

  Directory get hostAppRoot;

  /// The default 'Info.plist' file of the host app. The developer can change this location in Xcode.
  File get defaultHostInfoPlist =>
      hostAppRoot.childDirectory(_defaultHostAppName).childFile('Info.plist');

  /// The Xcode project (.xcodeproj directory) of the host app.
  Directory get xcodeProject => hostAppRoot.childDirectory('$hostAppProjectName.xcodeproj');

  /// The 'project.pbxproj' file of [xcodeProject].
  File get xcodeProjectInfoFile => xcodeProject.childFile('project.pbxproj');

  /// The 'Runner.xcscheme' file of [xcodeProject].
  File xcodeProjectSchemeFile({String? scheme}) {
    final String schemeName = scheme ?? 'Runner';
    return xcodeProject
        .childDirectory('xcshareddata')
        .childDirectory('xcschemes')
        .childFile('$schemeName.xcscheme');
  }

  File get xcodeProjectWorkspaceData =>
      xcodeProject.childDirectory('project.xcworkspace').childFile('contents.xcworkspacedata');

  /// Xcode workspace shared data directory for the host app.
  Directory? get xcodeWorkspaceSharedData => xcodeWorkspace?.childDirectory('xcshareddata');

  /// Xcode workspace shared workspace settings file for the host app.
  File? get xcodeWorkspaceSharedSettings =>
      xcodeWorkspaceSharedData?.childFile('WorkspaceSettings.xcsettings');

  /// Contains definitions for FLUTTER_ROOT, LOCAL_ENGINE, and more flags for
  /// the Xcode build.
  File get generatedXcodePropertiesFile;

  /// The Flutter-managed Xcode config file for [mode].
  File xcodeConfigFor(String mode);

  /// The script that exports environment variables needed for Flutter tools.
  /// Can be run first in a Xcode Script build phase to make FLUTTER_ROOT,
  /// LOCAL_ENGINE, and other Flutter variables available to any flutter
  /// tooling (`flutter build`, etc) to convert into flags.
  File get generatedEnvironmentVariableExportScript;

  /// The CocoaPods 'Podfile'.
  File get podfile => hostAppRoot.childFile('Podfile');

  /// The CocoaPods 'Podfile.lock'.
  File get podfileLock => hostAppRoot.childFile('Podfile.lock');

  /// The CocoaPods 'Manifest.lock'.
  File get podManifestLock => hostAppRoot.childDirectory('Pods').childFile('Manifest.lock');

  /// The CocoaPods generated 'Pods-Runner-frameworks.sh'.
  File get podRunnerFrameworksScript =>
      podRunnerTargetSupportFiles.childFile('Pods-Runner-frameworks.sh');

  /// The CocoaPods generated directory 'Pods-Runner'.
  Directory get podRunnerTargetSupportFiles => hostAppRoot
      .childDirectory('Pods')
      .childDirectory('Target Support Files')
      .childDirectory('Pods-Runner');

  /// The directory in the project that is managed by Flutter. As much as
  /// possible, files that are edited by Flutter tooling after initial project
  /// creation should live here.
  Directory get managedDirectory => hostAppRoot.childDirectory('Flutter');

  /// The subdirectory of [managedDirectory] that contains files that are
  /// generated on the fly. All generated files that are not intended to be
  /// checked in should live here.
  Directory get ephemeralDirectory => managedDirectory.childDirectory('ephemeral');

  SupportedPlatform get supportedPlatform;

  File get pluginRegistrantImplementation;

  /// The Flutter generated directory for generated Swift Packages.
  Directory get flutterSwiftPackagesDirectory => ephemeralDirectory.childDirectory('Packages');

  /// Flutter plugins that support SwiftPM will be symlinked in this directory to keep all
  /// swift packages relative to each other.
  Directory get relativeSwiftPackagesDirectory =>
      flutterSwiftPackagesDirectory.childDirectory('.packages');

  /// The Flutter generated directory for the Swift Package handling the Flutter framework.
  Directory get flutterFrameworkSwiftPackageDirectory =>
      relativeSwiftPackagesDirectory.childDirectory('FlutterFramework');

  /// The Flutter generated directory for the Swift Package handling plugin
  /// dependencies.
<<<<<<< HEAD
  Directory get flutterPluginSwiftPackageDirectory =>
      flutterSwiftPackagesDirectory.childDirectory(kFlutterGeneratedPluginSwiftPackageName);
=======
  Directory get flutterPluginSwiftPackageDirectory => ephemeralDirectory
      .childDirectory('Packages')
      .childDirectory(kFlutterGeneratedPluginSwiftPackageName);
>>>>>>> d8baa77b

  /// The Flutter generated Swift Package manifest (Package.swift) for plugin
  /// dependencies.
  File get flutterPluginSwiftPackageManifest =>
      flutterPluginSwiftPackageDirectory.childFile('Package.swift');

  /// The Flutter generated Swift Package manifest (Package.swift) for plugin
  /// dependencies.
  File get flutterFrameworkSwiftPackageManifest =>
      flutterFrameworkSwiftPackageDirectory.childFile('Package.swift');

  /// Checks if FlutterGeneratedPluginSwiftPackage has been added to the
  /// project's build settings by checking the contents of the pbxproj.
  bool get flutterPluginSwiftPackageInProjectSettings {
    return xcodeProjectInfoFile.existsSync() &&
        xcodeProjectInfoFile.readAsStringSync().contains(kFlutterGeneratedPluginSwiftPackageName);
<<<<<<< HEAD
  }

  /// Checks if FlutterGeneratedPluginSwiftPackage has been added to the
  /// project's build settings by checking the contents of the pbxproj.
  bool get flutterFrameworkSwiftPackageInProjectSettings {
    return xcodeProjectInfoFile.existsSync() &&
        xcodeProjectInfoFile.readAsStringSync().contains(
          '784666492D4C4C64000A1A5F /* FlutterFramework */',
        );
=======
>>>>>>> d8baa77b
  }

  /// True if this project doesn't have Swift Package Manager disabled in the
  /// pubspec, has either an iOS or macOS platform implementation, is not a
  /// module project, Xcode is 15 or greater, and the Swift Package Manager
  /// feature is enabled.
  bool get usesSwiftPackageManager {
    if (!featureFlags.isSwiftPackageManagerEnabled) {
      return false;
    }

    if (!existsSync()) {
      return false;
    }

    // Swift Package Manager requires Xcode 15 or greater.
    final Xcode? xcode = globals.xcode;
    final Version? xcodeVersion = xcode?.currentVersion;
    if (xcodeVersion == null || xcodeVersion.major < 15) {
      return false;
    }

    return true;
  }

  /// If a project has been previously migrated to SwiftPM (indicated by [flutterPluginSwiftPackageInProjectSettings]),
  /// but is missing the Flutter framework local override (indicated by [flutterFrameworkSwiftPackageInProjectSettings]),
  /// rerun the migration. If the Flutter framework part of the migration is missing,
  /// some Xcode commands such as `xcodebuild -list` may fail.
  Future<void> _updateSwiftPackageManagerMigrationIfNeeded() async {
    if (usesSwiftPackageManager &&
        flutterPluginSwiftPackageInProjectSettings &&
        !flutterFrameworkSwiftPackageInProjectSettings) {
      final SwiftPackageManagerIntegrationMigration migration =
          SwiftPackageManagerIntegrationMigration(
            this,
            supportedPlatform,
            null,
            xcodeProjectInterpreter: globals.xcodeProjectInterpreter!,
            logger: globals.logger,
            fileSystem: globals.fs,
            plistParser: globals.plistParser,
            skipSchemeMigration: true,
          );
      await migration.migrate();
    }
  }

  Future<XcodeProjectInfo?> projectInfo() async {
    final XcodeProjectInterpreter? xcodeProjectInterpreter = globals.xcodeProjectInterpreter;
    if (!xcodeProject.existsSync() ||
        xcodeProjectInterpreter == null ||
        !xcodeProjectInterpreter.isInstalled) {
      return null;
    }
    return _projectInfo ??= await xcodeProjectInterpreter.getInfo(hostAppRoot.path);
  }

  XcodeProjectInfo? _projectInfo;

  /// The build settings for the host app of this project, as a detached map.
  ///
  /// Returns null, if Xcode tooling is unavailable.
  Future<Map<String, String>?> buildSettingsForBuildInfo(
    BuildInfo? buildInfo, {
    String? scheme,
    String? configuration,
    String? target,
    EnvironmentType environmentType = EnvironmentType.physical,
    String? deviceId,
    bool isWatch = false,
  }) async {
    if (!existsSync()) {
      return null;
    }
    final XcodeProjectInfo? info = await projectInfo();
    if (info == null) {
      return null;
    }

    scheme ??= info.schemeFor(buildInfo);
    if (scheme == null) {
      info.reportFlavorNotFoundAndExit();
    }

    configuration ??= (await projectInfo())?.buildConfigurationFor(buildInfo, scheme);

    final XcodeSdk sdk = switch ((environmentType, this)) {
      (EnvironmentType.physical, _) when isWatch => XcodeSdk.WatchOS,
      (EnvironmentType.simulator, _) when isWatch => XcodeSdk.WatchSimulator,
      (EnvironmentType.physical, IosProject _) => XcodeSdk.IPhoneOS,
      (EnvironmentType.simulator, IosProject _) => XcodeSdk.IPhoneSimulator,
      (EnvironmentType.physical, MacOSProject _) => XcodeSdk.MacOSX,
      (_, _) => throw ArgumentError('Unsupported SDK'),
    };

    return _buildSettingsForXcodeProjectBuildContext(
      XcodeProjectBuildContext(
        scheme: scheme,
        configuration: configuration,
        sdk: sdk,
        target: target,
        deviceId: deviceId,
      ),
    );
  }

  Future<Map<String, String>?> _buildSettingsForXcodeProjectBuildContext(
    XcodeProjectBuildContext buildContext,
  ) async {
    if (!existsSync()) {
      return null;
    }
    final Map<String, String>? currentBuildSettings = _buildSettingsByBuildContext[buildContext];
    if (currentBuildSettings == null) {
      final Map<String, String>? calculatedBuildSettings = await _xcodeProjectBuildSettings(
        buildContext,
      );
      if (calculatedBuildSettings != null) {
        _buildSettingsByBuildContext[buildContext] = calculatedBuildSettings;
      }
    }
    return _buildSettingsByBuildContext[buildContext];
  }

  final Map<XcodeProjectBuildContext, Map<String, String>> _buildSettingsByBuildContext =
      <XcodeProjectBuildContext, Map<String, String>>{};

  Future<Map<String, String>?> _xcodeProjectBuildSettings(
    XcodeProjectBuildContext buildContext,
  ) async {
    final XcodeProjectInterpreter? xcodeProjectInterpreter = globals.xcodeProjectInterpreter;
    if (xcodeProjectInterpreter == null || !xcodeProjectInterpreter.isInstalled) {
      return null;
    }

    final Map<String, String> buildSettings = await xcodeProjectInterpreter.getBuildSettings(
      xcodeProject.path,
      buildContext: buildContext,
    );
    if (buildSettings.isNotEmpty) {
      // No timeouts, flakes, or errors.
      return buildSettings;
    }
    return null;
  }

  /// When flutter assemble runs within an Xcode run script, it does not know
  /// the scheme and therefore doesn't know what flavor is being used. This
  /// makes a best effort to parse the scheme name from the [kXcodeConfiguration].
  /// Most flavor's [kXcodeConfiguration] should follow the naming convention
  /// of '$baseConfiguration-$scheme'. This is only semi-enforced by
  /// [buildXcodeProject], so it may not work. Also check if separated by a
  /// space instead of a `-`. Once parsed, match it with a scheme/flavor name.
  /// If the flavor cannot be parsed or matched, use the [kFlavor] environment
  /// variable, which may or may not be set/correct, as a fallback.
  Future<String?> parseFlavorFromConfiguration(Environment environment) async {
    final String? configuration = environment.defines[kXcodeConfiguration];
    final String? flavor = environment.defines[kFlavor];
    if (configuration == null) {
      return flavor;
    }
    List<String> splitConfiguration = configuration.split('-');
    if (splitConfiguration.length == 1) {
      splitConfiguration = configuration.split(' ');
    }
    if (splitConfiguration.length == 1) {
      return flavor;
    }
    final String parsedScheme = splitConfiguration[1];

    final XcodeProjectInfo? info = await projectInfo();
    if (info == null) {
      return flavor;
    }
    for (final String schemeName in info.schemes) {
      if (schemeName.toLowerCase() == parsedScheme.toLowerCase()) {
        return schemeName;
      }
    }
    return flavor;
  }
}

/// Represents the iOS sub-project of a Flutter project.
///
/// Instances will reflect the contents of the `ios/` sub-folder of
/// Flutter applications and the `.ios/` sub-folder of Flutter module projects.
class IosProject extends XcodeBasedProject {
  IosProject.fromFlutter(this.parent);

  @override
  final FlutterProject parent;

  @override
  String get pluginConfigKey => IOSPlugin.kConfigKey;

  // build setting keys
  static const String kProductBundleIdKey = 'PRODUCT_BUNDLE_IDENTIFIER';
  static const String kTeamIdKey = 'DEVELOPMENT_TEAM';
  static const String kEntitlementFilePathKey = 'CODE_SIGN_ENTITLEMENTS';
  static const String kProductNameKey = 'PRODUCT_NAME';

  static final RegExp _productBundleIdPattern = RegExp(
    '^\\s*$kProductBundleIdKey\\s*=\\s*(["\']?)(.*?)\\1;\\s*\$',
  );
  static const String _kProductBundleIdVariable = '\$($kProductBundleIdKey)';

  // The string starts with `applinks:` and ignores the query param which starts with `?`.
  static final RegExp _associatedDomainPattern = RegExp(r'^applinks:([^?]+)');

  static const String _lldbPythonHelperTemplateName = 'flutter_lldb_helper.py';

  static const String _lldbInitTemplate = '''
#
# Generated file, do not edit.
#

command script import --relative-to-command-file $_lldbPythonHelperTemplateName
''';

  static const String _lldbPythonHelperTemplate = r'''
#
# Generated file, do not edit.
#

import lldb

def handle_new_rx_page(frame: lldb.SBFrame, bp_loc, extra_args, intern_dict):
    """Intercept NOTIFY_DEBUGGER_ABOUT_RX_PAGES and touch the pages."""
    base = frame.register["x0"].GetValueAsAddress()
    page_len = frame.register["x1"].GetValueAsUnsigned()

    # Note: NOTIFY_DEBUGGER_ABOUT_RX_PAGES will check contents of the
    # first page to see if handled it correctly. This makes diagnosing
    # misconfiguration (e.g. missing breakpoint) easier.
    data = bytearray(page_len)
    data[0:8] = b'IHELPED!'

    error = lldb.SBError()
    frame.GetThread().GetProcess().WriteMemory(base, data, error)
    if not error.Success():
        print(f'Failed to write into {base}[+{page_len}]', error)
        return

def __lldb_init_module(debugger: lldb.SBDebugger, _):
    target = debugger.GetDummyTarget()
    # Caveat: must use BreakpointCreateByRegEx here and not
    # BreakpointCreateByName. For some reasons callback function does not
    # get carried over from dummy target for the later.
    bp = target.BreakpointCreateByRegex("^NOTIFY_DEBUGGER_ABOUT_RX_PAGES$")
    bp.SetScriptCallbackFunction('{}.handle_new_rx_page'.format(__name__))
    bp.SetAutoContinue(True)
    print("-- LLDB integration loaded --")
''';

  Directory get ephemeralModuleDirectory => parent.directory.childDirectory('.ios');
  Directory get _editableDirectory => parent.directory.childDirectory('ios');

  /// This parent folder of `Runner.xcodeproj`.
  @override
  Directory get hostAppRoot {
    if (!isModule || _editableDirectory.existsSync()) {
      return _editableDirectory;
    }
    return ephemeralModuleDirectory;
  }

  /// The root directory of the iOS wrapping of Flutter and plugins. This is the
  /// parent of the `Flutter/` folder into which Flutter artifacts are written
  /// during build.
  ///
  /// This is the same as [hostAppRoot] except when the project is
  /// a Flutter module with an editable host app.
  Directory get _flutterLibRoot => isModule ? ephemeralModuleDirectory : _editableDirectory;

  /// True, if the parent Flutter project is a module project.
  bool get isModule {
    if (usesSwiftPackageManager && _editableDirectory.existsSync()) {
      return false;
    }
    return parent.isModule;
  }

  /// Whether the Flutter application has an iOS project.
  bool get exists => hostAppRoot.existsSync();

  @override
  SupportedPlatform get supportedPlatform => SupportedPlatform.ios;

  @override
  Directory get managedDirectory => _flutterLibRoot.childDirectory('Flutter');

  @override
  File xcodeConfigFor(String mode) => managedDirectory.childFile('$mode.xcconfig');

  @override
  File get generatedEnvironmentVariableExportScript =>
      managedDirectory.childFile('flutter_export_environment.sh');

  File get appFrameworkInfoPlist => managedDirectory.childFile('AppFrameworkInfo.plist');

  /// The 'AppDelegate.swift' file of the host app. This file might not exist if the app project uses Objective-C.
  File get appDelegateSwift =>
      _editableDirectory.childDirectory('Runner').childFile('AppDelegate.swift');

  File get infoPlist => _editableDirectory.childDirectory('Runner').childFile('Info.plist');

  Directory get symlinks => _flutterLibRoot.childDirectory('.symlinks');

  /// True if the app project uses Swift.
  bool get isSwift => appDelegateSwift.existsSync();

  /// Do all plugins support arm64 simulators to run natively on an ARM Mac?
  Future<bool> pluginsSupportArmSimulator() async {
    final Directory podXcodeProject = hostAppRoot
        .childDirectory('Pods')
        .childDirectory('Pods.xcodeproj');
    if (!podXcodeProject.existsSync()) {
      // No plugins.
      return true;
    }

    final XcodeProjectInterpreter? xcodeProjectInterpreter = globals.xcodeProjectInterpreter;
    if (xcodeProjectInterpreter == null) {
      // Xcode isn't installed, don't try to check.
      return false;
    }
    final String? buildSettings = await xcodeProjectInterpreter.pluginsBuildSettingsOutput(
      podXcodeProject,
    );

    // See if any plugins or their dependencies exclude arm64 simulators
    // as a valid architecture, usually because a binary is missing that slice.
    // Example: EXCLUDED_ARCHS = arm64 i386
    // NOT: EXCLUDED_ARCHS = i386
    return buildSettings != null && !buildSettings.contains(RegExp('EXCLUDED_ARCHS.*arm64'));
  }

  @override
  bool existsSync() {
    return parent.isModule || _editableDirectory.existsSync();
  }

  /// Outputs universal link related project settings of the iOS sub-project into
  /// a json file.
  ///
  /// The return future will resolve to string path to the output file.
  Future<String> outputsUniversalLinkSettings({
    required String configuration,
    required String target,
  }) async {
    final XcodeProjectBuildContext context = XcodeProjectBuildContext(
      configuration: configuration,
      target: target,
    );
    final File file = await parent.buildDirectory
        .childDirectory('deeplink_data')
        .childFile('universal-link-settings-$configuration-$target.json')
        .create(recursive: true);

    await file.writeAsString(
      jsonEncode(<String, Object?>{
        'bundleIdentifier': await _productBundleIdentifierWithBuildContext(context),
        'teamIdentifier': await _getTeamIdentifier(context),
        'associatedDomains': await _getAssociatedDomains(context),
      }),
    );
    return file.absolute.path;
  }

  /// The product bundle identifier of the host app, or null if not set or if
  /// iOS tooling needed to read it is not installed.
  Future<String?> productBundleIdentifier(BuildInfo? buildInfo) async {
    if (!existsSync()) {
      return null;
    }

    XcodeProjectBuildContext? buildContext;
    final XcodeProjectInfo? info = await projectInfo();
    if (info != null) {
      final String? scheme = info.schemeFor(buildInfo);
      if (scheme == null) {
        info.reportFlavorNotFoundAndExit();
      }
      final String? configuration = info.buildConfigurationFor(buildInfo, scheme);
      buildContext = XcodeProjectBuildContext(configuration: configuration, scheme: scheme);
    }
    return _productBundleIdentifierWithBuildContext(buildContext);
  }

  Future<String?> _productBundleIdentifierWithBuildContext(
    XcodeProjectBuildContext? buildContext,
  ) async {
    if (!existsSync()) {
      return null;
    }
    if (_productBundleIdentifiers.containsKey(buildContext)) {
      return _productBundleIdentifiers[buildContext];
    }
    return _productBundleIdentifiers[buildContext] = await _parseProductBundleIdentifier(
      buildContext,
    );
  }

  final Map<XcodeProjectBuildContext?, String?> _productBundleIdentifiers =
      <XcodeProjectBuildContext?, String?>{};

  Future<String?> _parseProductBundleIdentifier(XcodeProjectBuildContext? buildContext) async {
    String? fromPlist;
    final File defaultInfoPlist = defaultHostInfoPlist;
    // Users can change the location of the Info.plist.
    // Try parsing the default, first.
    if (defaultInfoPlist.existsSync()) {
      try {
        fromPlist = globals.plistParser.getValueFromFile<String>(
          defaultHostInfoPlist.path,
          PlistParser.kCFBundleIdentifierKey,
        );
      } on FileNotFoundException {
        // iOS tooling not found; likely not running OSX; let [fromPlist] be null
      }
      if (fromPlist != null && !fromPlist.contains(r'$')) {
        // Info.plist has no build variables in product bundle ID.
        return fromPlist;
      }
    }
    if (buildContext == null) {
      // Getting build settings to evaluate info.Plist requires a context.
      return null;
    }

    final Map<String, String>? allBuildSettings = await _buildSettingsForXcodeProjectBuildContext(
      buildContext,
    );
    if (allBuildSettings != null) {
      if (fromPlist != null) {
        // Perform variable substitution using build settings.
        return substituteXcodeVariables(fromPlist, allBuildSettings);
      }
      return allBuildSettings[kProductBundleIdKey];
    }

    // On non-macOS platforms, parse the first PRODUCT_BUNDLE_IDENTIFIER from
    // the project file. This can return the wrong bundle identifier if additional
    // bundles have been added to the project and are found first, like frameworks
    // or companion watchOS projects. However, on non-macOS platforms this is
    // only used for display purposes and to regenerate organization names, so
    // best-effort is probably fine.
    final String? fromPbxproj = firstMatchInFile(
      xcodeProjectInfoFile,
      _productBundleIdPattern,
    )?.group(2);
    if (fromPbxproj != null && (fromPlist == null || fromPlist == _kProductBundleIdVariable)) {
      return fromPbxproj;
    }
    return null;
  }

  Future<String?> _getTeamIdentifier(XcodeProjectBuildContext buildContext) async {
    final Map<String, String>? buildSettings = await _buildSettingsForXcodeProjectBuildContext(
      buildContext,
    );
    return buildSettings?[kTeamIdKey];
  }

  Future<List<String>> _getAssociatedDomains(XcodeProjectBuildContext buildContext) async {
    final Map<String, String>? buildSettings = await _buildSettingsForXcodeProjectBuildContext(
      buildContext,
    );
    if (buildSettings != null) {
      final String? entitlementPath = buildSettings[kEntitlementFilePathKey];
      if (entitlementPath != null) {
        final File entitlement = hostAppRoot.childFile(entitlementPath);
        if (entitlement.existsSync()) {
          final List<String>? domains =
              globals.plistParser
                  .getValueFromFile<List<Object>>(
                    entitlement.path,
                    PlistParser.kAssociatedDomainsKey,
                  )
                  ?.cast<String>();

          if (domains != null) {
            return <String>[
              for (final String domain in domains)
                if (_associatedDomainPattern.firstMatch(domain) case final RegExpMatch match)
                  match.group(1)!,
            ];
          }
        }
      }
    }
    return const <String>[];
  }

  /// The product name of the app, `My App`.
  Future<String?> productName(BuildInfo? buildInfo) async {
    if (!existsSync()) {
      return null;
    }
    return _productName ??= await _parseProductName(buildInfo);
  }

  String? _productName;

  Future<String> _parseProductName(BuildInfo? buildInfo) async {
    // The product name and bundle name are derived from the display name, which the user
    // is instructed to change in Xcode as part of deploying to the App Store.
    // https://flutter.dev/to/xcode-name-config
    // The only source of truth for the name is Xcode's interpretation of the build settings.
    String? productName;
    if (globals.xcodeProjectInterpreter?.isInstalled ?? false) {
      final Map<String, String>? xcodeBuildSettings = await buildSettingsForBuildInfo(buildInfo);
      if (xcodeBuildSettings != null) {
        productName = xcodeBuildSettings[kProductNameKey];
      }
    }
    if (productName == null) {
      globals.printTrace('$kProductNameKey not present, defaulting to $hostAppProjectName');
    }
    return productName ?? XcodeBasedProject._defaultHostAppName;
  }

  Future<void> ensureReadyForPlatformSpecificTooling() async {
    if (usesSwiftPackageManager && parent.isModule) {
      if (isModule) {
        throwToolExit(
          'Swift Package Manager does not support module projects. \n\n'
          'Please complete the following guide to migrate to Swift Package Manager:\n'
          '  https://flutter.dev\n\n'
          'Alternatively you can disable Swift Package Manager using the following guide:\n'
          '  https://flutter.dev',
        );
      }

      // Delete .ios
      if (ephemeralModuleDirectory.existsSync()) {
        ephemeralModuleDirectory.deleteSync(recursive: true);
      }
    } else {
      await _regenerateModuleFromTemplateIfNeeded();
    }
    await _updateLLDBIfNeeded();
    if (!_flutterLibRoot.existsSync()) {
      return;
    }
    await _updateGeneratedXcodeConfigIfNeeded();
    // await _updateSwiftPackageManagerMigrationIfNeeded();
  }

  /// Check if one the [XcodeProjectInfo.targets] of the project is
  /// a watchOS companion app target.
  Future<bool> containsWatchCompanion({
    required XcodeProjectInfo projectInfo,
    required BuildInfo buildInfo,
    String? deviceId,
  }) async {
    final String? bundleIdentifier = await productBundleIdentifier(buildInfo);
    // A bundle identifier is required for a companion app.
    if (bundleIdentifier == null) {
      return false;
    }
    for (final String target in projectInfo.targets) {
      // Create Info.plist file of the target.
      final File infoFile = hostAppRoot.childDirectory(target).childFile('Info.plist');
      // In older versions of Xcode, if the target was a watchOS companion app,
      // the Info.plist file of the target contained the key WKCompanionAppBundleIdentifier.
      if (infoFile.existsSync()) {
        final String? fromPlist = globals.plistParser.getValueFromFile<String>(
          infoFile.path,
          'WKCompanionAppBundleIdentifier',
        );
        if (bundleIdentifier == fromPlist) {
          return true;
        }

        // The key WKCompanionAppBundleIdentifier might contain an xcode variable
        // that needs to be substituted before comparing it with bundle id
        if (fromPlist != null && fromPlist.contains(r'$')) {
          final Map<String, String>? allBuildSettings = await buildSettingsForBuildInfo(
            buildInfo,
            deviceId: deviceId,
          );
          if (allBuildSettings != null) {
            final String substitutedVariable = substituteXcodeVariables(
              fromPlist,
              allBuildSettings,
            );
            if (substitutedVariable == bundleIdentifier) {
              return true;
            }
          }
        }
      }
    }

    // If key not found in Info.plist above, do more expensive check of build settings.
    // In newer versions of Xcode, the build settings of the watchOS companion
    // app's scheme should contain the key INFOPLIST_KEY_WKCompanionAppBundleIdentifier.
    final bool watchIdentifierFound = xcodeProjectInfoFile.readAsStringSync().contains(
      'WKCompanionAppBundleIdentifier',
    );
    if (!watchIdentifierFound) {
      return false;
    }

    final String? defaultScheme = projectInfo.schemeFor(buildInfo);
    if (defaultScheme == null) {
      projectInfo.reportFlavorNotFoundAndExit();
    }
    for (final String scheme in projectInfo.schemes) {
      // the default scheme should not be a watch scheme, so skip it
      if (scheme == defaultScheme) {
        continue;
      }
      final Map<String, String>? allBuildSettings = await buildSettingsForBuildInfo(
        buildInfo,
        deviceId: deviceId,
        scheme: scheme,
        isWatch: true,
      );
      if (allBuildSettings != null) {
        final String? fromBuild = allBuildSettings['INFOPLIST_KEY_WKCompanionAppBundleIdentifier'];
        if (bundleIdentifier == fromBuild) {
          return true;
        }
        if (fromBuild != null && fromBuild.contains(r'$')) {
          final String substitutedVariable = substituteXcodeVariables(fromBuild, allBuildSettings);
          if (substitutedVariable == bundleIdentifier) {
            return true;
          }
        }
      }
    }
    return false;
  }

  Future<void> _updateGeneratedXcodeConfigIfNeeded() async {
    if (globals.cache.isOlderThanToolsStamp(generatedXcodePropertiesFile)) {
      await xcode.updateGeneratedXcodeProperties(
        project: parent,
        buildInfo: BuildInfo.dummy,
        targetOverride: bundle.defaultMainPath,
      );
    }
  }

  Future<void> _updateLLDBIfNeeded() async {
    if (globals.cache.isOlderThanToolsStamp(lldbInitFile) ||
        globals.cache.isOlderThanToolsStamp(lldbHelperPythonFile)) {
      if (isModule) {
        // When building a module project for Add-to-App, provide instructions
        // to manually add the LLDB Init File to their native Xcode project.
        globals.logger.printWarning(
          'Debugging Flutter on new iOS versions requires an LLDB Init File. '
          'To ensure debug mode works, please complete one of the following in '
          'your native Xcode project:\n'
          '  * Open Xcode > Product > Scheme > Edit Scheme. For both the Run and Test actions, set LLDB Init File to: \n\n'
          '    ${lldbInitFile.path}\n\n'
          '  * If you are already using an LLDB Init File, please append the '
          'following to your LLDB Init File:\n\n'
          '    command source ${lldbInitFile.path}\n',
        );
      }
      await _renderTemplateToFile(_lldbInitTemplate, null, lldbInitFile, globals.templateRenderer);
      await _renderTemplateToFile(
        _lldbPythonHelperTemplate,
        null,
        lldbHelperPythonFile,
        globals.templateRenderer,
      );
    }
  }

  Future<void> _renderTemplateToFile(
    String template,
    Object? context,
    File file,
    TemplateRenderer templateRenderer,
  ) async {
    final String renderedTemplate = templateRenderer.renderString(template, context);
    await file.create(recursive: true);
    await file.writeAsString(renderedTemplate);
  }

  Future<void> _regenerateModuleFromTemplateIfNeeded() async {
    if (!isModule) {
      return;
    }
    final bool pubspecChanged = globals.fsUtils.isOlderThanReference(
      entity: ephemeralModuleDirectory,
      referenceFile: parent.pubspecFile,
    );
    final bool toolingChanged = globals.cache.isOlderThanToolsStamp(ephemeralModuleDirectory);
    if (!pubspecChanged && !toolingChanged) {
      return;
    }

    ErrorHandlingFileSystem.deleteIfExists(ephemeralModuleDirectory, recursive: true);
    await _overwriteFromTemplate(
      globals.fs.path.join('module', 'ios', 'library'),
      ephemeralModuleDirectory,
    );
    // Add ephemeral host app, if a editable host app does not already exist.
    if (!_editableDirectory.existsSync()) {
      await _overwriteFromTemplate(
        globals.fs.path.join('module', 'ios', 'host_app_ephemeral'),
        ephemeralModuleDirectory,
      );
      if (hasPlugins(parent)) {
        await _overwriteFromTemplate(
          globals.fs.path.join('module', 'ios', 'host_app_ephemeral_cocoapods'),
          ephemeralModuleDirectory,
        );
      }
    }
  }

  @override
  File get generatedXcodePropertiesFile =>
      _flutterLibRoot.childDirectory('Flutter').childFile('Generated.xcconfig');

  /// No longer compiled to this location.
  ///
  /// Used only for "flutter clean" to remove old references.
  Directory get deprecatedCompiledDartFramework =>
      _flutterLibRoot.childDirectory('Flutter').childDirectory('App.framework');

  /// No longer copied to this location.
  ///
  /// Used only for "flutter clean" to remove old references.
  Directory get deprecatedProjectFlutterFramework =>
      _flutterLibRoot.childDirectory('Flutter').childDirectory('Flutter.framework');

  /// Used only for "flutter clean" to remove old references.
  File get flutterPodspec => _flutterLibRoot.childDirectory('Flutter').childFile('Flutter.podspec');

  Directory get pluginRegistrantHost {
    return isModule
        ? _flutterLibRoot.childDirectory('Flutter').childDirectory('FlutterPluginRegistrant')
        : hostAppRoot.childDirectory(XcodeBasedProject._defaultHostAppName);
  }

  File get pluginRegistrantHeader {
    final Directory registryDirectory =
        isModule ? pluginRegistrantHost.childDirectory('Classes') : pluginRegistrantHost;
    return registryDirectory.childFile('GeneratedPluginRegistrant.h');
  }

  @override
  File get pluginRegistrantImplementation {
    final Directory registryDirectory =
        isModule ? pluginRegistrantHost.childDirectory('Classes') : pluginRegistrantHost;
    return registryDirectory.childFile('GeneratedPluginRegistrant.m');
  }

  File get lldbInitFile {
    return ephemeralDirectory.childFile('flutter_lldbinit');
  }

  File get lldbHelperPythonFile {
    return ephemeralDirectory.childFile(_lldbPythonHelperTemplateName);
  }

  Future<void> _overwriteFromTemplate(String path, Directory target) async {
    final Template template = await Template.fromName(
      path,
      fileSystem: globals.fs,
      templateManifest: null,
      logger: globals.logger,
      templateRenderer: globals.templateRenderer,
    );
    final String iosBundleIdentifier =
        parent.manifest.iosBundleIdentifier ?? 'com.example.${parent.manifest.appName}';

    final String? iosDevelopmentTeam = await getCodeSigningIdentityDevelopmentTeam(
      processManager: globals.processManager,
      platform: globals.platform,
      logger: globals.logger,
      config: globals.config,
      terminal: globals.terminal,
      fileSystem: globals.fs,
      fileSystemUtils: globals.fsUtils,
      plistParser: globals.plistParser,
    );

    final String projectName = parent.manifest.appName;

    // The dart project_name is in snake_case, this variable is the Title Case of the Project Name.
    final String titleCaseProjectName = snakeCaseToTitleCase(projectName);

    template.render(target, <String, Object>{
      'ios': true,
      'projectName': projectName,
      'titleCaseProjectName': titleCaseProjectName,
      'iosIdentifier': iosBundleIdentifier,
      'hasIosDevelopmentTeam': iosDevelopmentTeam != null && iosDevelopmentTeam.isNotEmpty,
      'iosDevelopmentTeam': iosDevelopmentTeam ?? '',
    }, printStatusWhenWriting: false);
  }
}

/// The macOS sub project.
class MacOSProject extends XcodeBasedProject {
  MacOSProject.fromFlutter(this.parent);

  @override
  final FlutterProject parent;

  @override
  String get pluginConfigKey => MacOSPlugin.kConfigKey;

  @override
  bool existsSync() => hostAppRoot.existsSync();

  @override
  SupportedPlatform get supportedPlatform => SupportedPlatform.macos;

  @override
  Directory get hostAppRoot => parent.directory.childDirectory('macos');

  /// The xcfilelist used to track the inputs for the Flutter script phase in
  /// the Xcode build.
  File get inputFileList => ephemeralDirectory.childFile('FlutterInputs.xcfilelist');

  /// The xcfilelist used to track the outputs for the Flutter script phase in
  /// the Xcode build.
  File get outputFileList => ephemeralDirectory.childFile('FlutterOutputs.xcfilelist');

  @override
  File get generatedXcodePropertiesFile =>
      ephemeralDirectory.childFile('Flutter-Generated.xcconfig');

  @override
  File get pluginRegistrantImplementation =>
      managedDirectory.childFile('GeneratedPluginRegistrant.swift');

  /// The 'AppDelegate.swift' file of the host app. This file might not exist if the app project uses Objective-C.
  File get appDelegateSwift => hostAppRoot.childDirectory('Runner').childFile('AppDelegate.swift');

  @override
  File xcodeConfigFor(String mode) => managedDirectory.childFile('Flutter-$mode.xcconfig');

  @override
  File get generatedEnvironmentVariableExportScript =>
      ephemeralDirectory.childFile('flutter_export_environment.sh');

  /// The file where the Xcode build will write the name of the built app.
  ///
  /// Ideally this will be replaced in the future with inspection of the Runner
  /// scheme's target.
  File get nameFile => ephemeralDirectory.childFile('.app_filename');

  Future<void> ensureReadyForPlatformSpecificTooling() async {
    // TODO(stuartmorgan): Add create-from-template logic here.
    await _updateGeneratedXcodeConfigIfNeeded();
    await _updateSwiftPackageManagerMigrationIfNeeded();
  }

  Future<void> _updateGeneratedXcodeConfigIfNeeded() async {
    if (globals.cache.isOlderThanToolsStamp(generatedXcodePropertiesFile)) {
      await xcode.updateGeneratedXcodeProperties(
        project: parent,
        buildInfo: BuildInfo.dummy,
        useMacOSConfig: true,
      );
    }
  }
}<|MERGE_RESOLUTION|>--- conflicted
+++ resolved
@@ -2,13 +2,10 @@
 // Use of this source code is governed by a BSD-style license that can be
 // found in the LICENSE file.
 
-<<<<<<< HEAD
-import 'base/common.dart';
-=======
 /// @docImport 'ios/mac.dart';
 library;
 
->>>>>>> d8baa77b
+import 'base/common.dart';
 import 'base/error_handling_io.dart';
 import 'base/file_system.dart';
 import 'base/template.dart';
@@ -162,14 +159,8 @@
 
   /// The Flutter generated directory for the Swift Package handling plugin
   /// dependencies.
-<<<<<<< HEAD
   Directory get flutterPluginSwiftPackageDirectory =>
       flutterSwiftPackagesDirectory.childDirectory(kFlutterGeneratedPluginSwiftPackageName);
-=======
-  Directory get flutterPluginSwiftPackageDirectory => ephemeralDirectory
-      .childDirectory('Packages')
-      .childDirectory(kFlutterGeneratedPluginSwiftPackageName);
->>>>>>> d8baa77b
 
   /// The Flutter generated Swift Package manifest (Package.swift) for plugin
   /// dependencies.
@@ -186,7 +177,6 @@
   bool get flutterPluginSwiftPackageInProjectSettings {
     return xcodeProjectInfoFile.existsSync() &&
         xcodeProjectInfoFile.readAsStringSync().contains(kFlutterGeneratedPluginSwiftPackageName);
-<<<<<<< HEAD
   }
 
   /// Checks if FlutterGeneratedPluginSwiftPackage has been added to the
@@ -196,8 +186,6 @@
         xcodeProjectInfoFile.readAsStringSync().contains(
           '784666492D4C4C64000A1A5F /* FlutterFramework */',
         );
-=======
->>>>>>> d8baa77b
   }
 
   /// True if this project doesn't have Swift Package Manager disabled in the
