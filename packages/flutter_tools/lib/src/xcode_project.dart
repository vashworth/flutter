// Copyright 2014 The Flutter Authors. All rights reserved.
// Use of this source code is governed by a BSD-style license that can be
// found in the LICENSE file.

/// @docImport 'ios/mac.dart';
library;

import 'base/error_handling_io.dart';
import 'base/file_system.dart';
import 'base/template.dart';
import 'base/utils.dart';
import 'base/version.dart';
import 'build_info.dart';
import 'build_system/build_system.dart';
import 'bundle.dart' as bundle;
import 'convert.dart';
import 'features.dart';
import 'flutter_plugins.dart';
import 'globals.dart' as globals;
import 'ios/code_signing.dart';
import 'ios/plist_parser.dart';
import 'ios/xcode_build_settings.dart' as xcode;
import 'ios/xcodeproj.dart';
import 'macos/swift_package_manager.dart';
import 'macos/xcode.dart';
import 'platform_plugins.dart';
import 'project.dart';
import 'template.dart';

/// Represents an Xcode-based sub-project.
///
/// This defines interfaces common to iOS and macOS projects.
abstract class XcodeBasedProject extends FlutterProjectPlatform {
  static const String _defaultHostAppName = 'Runner';

  /// The Xcode workspace (.xcworkspace directory) of the host app.
  Directory? get xcodeWorkspace {
    if (!hostAppRoot.existsSync()) {
      return null;
    }
    return _xcodeDirectoryWithExtension('.xcworkspace');
  }

  /// The project name (.xcodeproj basename) of the host app.
  late final String hostAppProjectName = () {
    if (!hostAppRoot.existsSync()) {
      return _defaultHostAppName;
    }
    final Directory? xcodeProjectDirectory = _xcodeDirectoryWithExtension('.xcodeproj');
    return xcodeProjectDirectory != null
        ? xcodeProjectDirectory.fileSystem.path.basenameWithoutExtension(xcodeProjectDirectory.path)
        : _defaultHostAppName;
  }();

  Directory? _xcodeDirectoryWithExtension(String extension) {
    final List<FileSystemEntity> contents = hostAppRoot.listSync();
    for (final FileSystemEntity entity in contents) {
      if (globals.fs.path.extension(entity.path) == extension &&
          !globals.fs.path.basename(entity.path).startsWith('.')) {
        return hostAppRoot.childDirectory(entity.basename);
      }
    }
    return null;
  }

  /// The parent of this project.
  FlutterProject get parent;

  Directory get hostAppRoot;

  /// The default 'Info.plist' file of the host app. The developer can change this location in Xcode.
  File get defaultHostInfoPlist =>
      hostAppRoot.childDirectory(_defaultHostAppName).childFile('Info.plist');

  /// The Xcode project (.xcodeproj directory) of the host app.
  Directory get xcodeProject => hostAppRoot.childDirectory('$hostAppProjectName.xcodeproj');

  /// The 'project.pbxproj' file of [xcodeProject].
  File get xcodeProjectInfoFile => xcodeProject.childFile('project.pbxproj');

  /// The 'Runner.xcscheme' file of [xcodeProject].
  File xcodeProjectSchemeFile({String? scheme}) {
    final String schemeName = scheme ?? 'Runner';
    return xcodeProject
        .childDirectory('xcshareddata')
        .childDirectory('xcschemes')
        .childFile('$schemeName.xcscheme');
  }

  File get xcodeProjectWorkspaceData =>
      xcodeProject.childDirectory('project.xcworkspace').childFile('contents.xcworkspacedata');

  /// Xcode workspace shared data directory for the host app.
  Directory? get xcodeWorkspaceSharedData => xcodeWorkspace?.childDirectory('xcshareddata');

  /// Xcode workspace shared workspace settings file for the host app.
  File? get xcodeWorkspaceSharedSettings =>
      xcodeWorkspaceSharedData?.childFile('WorkspaceSettings.xcsettings');

  /// Contains definitions for FLUTTER_ROOT, LOCAL_ENGINE, and more flags for
  /// the Xcode build.
  File get generatedXcodePropertiesFile;

  /// The Flutter-managed Xcode config file for [mode].
  File xcodeConfigFor(String mode);

  /// The script that exports environment variables needed for Flutter tools.
  /// Can be run first in a Xcode Script build phase to make FLUTTER_ROOT,
  /// LOCAL_ENGINE, and other Flutter variables available to any flutter
  /// tooling (`flutter build`, etc) to convert into flags.
  File get generatedEnvironmentVariableExportScript;

  /// The CocoaPods 'Podfile'.
  File get podfile => hostAppRoot.childFile('Podfile');

  /// The CocoaPods 'Podfile.lock'.
  File get podfileLock => hostAppRoot.childFile('Podfile.lock');

  /// The CocoaPods 'Manifest.lock'.
  File get podManifestLock => hostAppRoot.childDirectory('Pods').childFile('Manifest.lock');

  /// The CocoaPods generated 'Pods-Runner-frameworks.sh'.
  File get podRunnerFrameworksScript =>
      podRunnerTargetSupportFiles.childFile('Pods-Runner-frameworks.sh');

  /// The CocoaPods generated directory 'Pods-Runner'.
  Directory get podRunnerTargetSupportFiles => hostAppRoot
      .childDirectory('Pods')
      .childDirectory('Target Support Files')
      .childDirectory('Pods-Runner');

  /// The directory in the project that is managed by Flutter. As much as
  /// possible, files that are edited by Flutter tooling after initial project
  /// creation should live here.
  Directory get managedDirectory => hostAppRoot.childDirectory('Flutter');

  /// The subdirectory of [managedDirectory] that contains files that are
  /// generated on the fly. All generated files that are not intended to be
  /// checked in should live here.
  Directory get ephemeralDirectory => managedDirectory.childDirectory('ephemeral');

  /// The Flutter generated directory for generated Swift packages.
  Directory get flutterSwiftPackagesDirectory => ephemeralDirectory.childDirectory('Packages');

  /// Flutter plugins that support SwiftPM will be symlinked in this directory to keep all
  /// Swift packages relative to each other.
  Directory get relativeSwiftPackagesDirectory =>
      flutterSwiftPackagesDirectory.childDirectory('.packages');

<<<<<<< HEAD
  Directory swiftPackageBuildModeDirectory(BuildMode buildMode) =>
      relativeSwiftPackagesDirectory.childDirectory(buildMode.properName);

  /// The Flutter generated directory for the Swift Package handling the Flutter framework.
  Directory swiftPackageFlutterFrameworkDirectory(BuildMode buildMode) =>
      swiftPackageBuildModeDirectory(
        buildMode,
      ).childDirectory(kFlutterGeneratedFrameworkSwiftPackageName);

=======
>>>>>>> ff2184fc
  /// The Flutter generated directory for the Swift package handling plugin
  /// dependencies.
  Directory get flutterPluginSwiftPackageDirectory =>
      flutterSwiftPackagesDirectory.childDirectory(kFlutterGeneratedPluginSwiftPackageName);

  /// The Flutter generated Swift package manifest (Package.swift) for plugin
  /// dependencies.
  File get flutterPluginSwiftPackageManifest =>
      flutterPluginSwiftPackageDirectory.childFile('Package.swift');

  /// Checks if FlutterGeneratedPluginSwiftPackage has been added to the
  /// project's build settings by checking the contents of the pbxproj.
  bool get flutterPluginSwiftPackageInProjectSettings {
    return xcodeProjectInfoFile.existsSync() &&
        xcodeProjectInfoFile.readAsStringSync().contains(kFlutterGeneratedPluginSwiftPackageName);
  }

  /// True if this project doesn't have Swift Package Manager disabled in the
  /// pubspec, has either an iOS or macOS platform implementation, is not a
  /// module project, Xcode is 15 or greater, and the Swift Package Manager
  /// feature is enabled.
  bool get usesSwiftPackageManager {
    if (!featureFlags.isSwiftPackageManagerEnabled) {
      return false;
    }

    // TODO(loic-sharma): Support Swift Package Manager in add-to-app modules.
    // https://github.com/flutter/flutter/issues/146957
    if (parent.isModule) {
      return false;
    }

    if (!existsSync()) {
      return false;
    }

    // Swift Package Manager requires Xcode 15 or greater.
    final Xcode? xcode = globals.xcode;
    final Version? xcodeVersion = xcode?.currentVersion;
    if (xcodeVersion == null || xcodeVersion.major < 15) {
      return false;
    }

    return true;
  }

  Future<XcodeProjectInfo?> projectInfo() async {
    final XcodeProjectInterpreter? xcodeProjectInterpreter = globals.xcodeProjectInterpreter;
    if (!xcodeProject.existsSync() ||
        xcodeProjectInterpreter == null ||
        !xcodeProjectInterpreter.isInstalled) {
      return null;
    }
    return _projectInfo ??= await xcodeProjectInterpreter.getInfo(hostAppRoot.path);
  }

  XcodeProjectInfo? _projectInfo;

  /// The build settings for the host app of this project, as a detached map.
  ///
  /// Returns null, if Xcode tooling is unavailable.
  Future<Map<String, String>?> buildSettingsForBuildInfo(
    BuildInfo? buildInfo, {
    String? scheme,
    String? configuration,
    String? target,
    EnvironmentType environmentType = EnvironmentType.physical,
    String? deviceId,
    bool isWatch = false,
  }) async {
    if (!existsSync()) {
      return null;
    }
    final XcodeProjectInfo? info = await projectInfo();
    if (info == null) {
      return null;
    }

    scheme ??= info.schemeFor(buildInfo);
    if (scheme == null) {
      info.reportFlavorNotFoundAndExit();
    }

    configuration ??= (await projectInfo())?.buildConfigurationFor(buildInfo, scheme);

    final XcodeSdk sdk = switch ((environmentType, this)) {
      (EnvironmentType.physical, _) when isWatch => XcodeSdk.WatchOS,
      (EnvironmentType.simulator, _) when isWatch => XcodeSdk.WatchSimulator,
      (EnvironmentType.physical, IosProject _) => XcodeSdk.IPhoneOS,
      (EnvironmentType.simulator, IosProject _) => XcodeSdk.IPhoneSimulator,
      (EnvironmentType.physical, MacOSProject _) => XcodeSdk.MacOSX,
      (_, _) => throw ArgumentError('Unsupported SDK'),
    };

    return _buildSettingsForXcodeProjectBuildContext(
      XcodeProjectBuildContext(
        scheme: scheme,
        configuration: configuration,
        sdk: sdk,
        target: target,
        deviceId: deviceId,
      ),
    );
  }

  Future<Map<String, String>?> _buildSettingsForXcodeProjectBuildContext(
    XcodeProjectBuildContext buildContext,
  ) async {
    if (!existsSync()) {
      return null;
    }
    final Map<String, String>? currentBuildSettings = _buildSettingsByBuildContext[buildContext];
    if (currentBuildSettings == null) {
      final Map<String, String>? calculatedBuildSettings = await _xcodeProjectBuildSettings(
        buildContext,
      );
      if (calculatedBuildSettings != null) {
        _buildSettingsByBuildContext[buildContext] = calculatedBuildSettings;
      }
    }
    return _buildSettingsByBuildContext[buildContext];
  }

  final Map<XcodeProjectBuildContext, Map<String, String>> _buildSettingsByBuildContext =
      <XcodeProjectBuildContext, Map<String, String>>{};

  Future<Map<String, String>?> _xcodeProjectBuildSettings(
    XcodeProjectBuildContext buildContext,
  ) async {
    final XcodeProjectInterpreter? xcodeProjectInterpreter = globals.xcodeProjectInterpreter;
    if (xcodeProjectInterpreter == null || !xcodeProjectInterpreter.isInstalled) {
      return null;
    }

    final Map<String, String> buildSettings = await xcodeProjectInterpreter.getBuildSettings(
      xcodeProject.path,
      buildContext: buildContext,
    );
    if (buildSettings.isNotEmpty) {
      // No timeouts, flakes, or errors.
      return buildSettings;
    }
    return null;
  }

  /// When flutter assemble runs within an Xcode run script, it does not know
  /// the scheme and therefore doesn't know what flavor is being used. This
  /// makes a best effort to parse the scheme name from the [kXcodeConfiguration].
  /// Most flavor's [kXcodeConfiguration] should follow the naming convention
  /// of '$baseConfiguration-$scheme'. This is only semi-enforced by
  /// [buildXcodeProject], so it may not work. Also check if separated by a
  /// space instead of a `-`. Once parsed, match it with a scheme/flavor name.
  /// If the flavor cannot be parsed or matched, use the [kFlavor] environment
  /// variable, which may or may not be set/correct, as a fallback.
  Future<String?> parseFlavorFromConfiguration(Environment environment) async {
    final String? configuration = environment.defines[kXcodeConfiguration];
    final String? flavor = environment.defines[kFlavor];
    if (configuration == null) {
      return flavor;
    }
    List<String> splitConfiguration = configuration.split('-');
    if (splitConfiguration.length == 1) {
      splitConfiguration = configuration.split(' ');
    }
    if (splitConfiguration.length == 1) {
      return flavor;
    }
    final String parsedScheme = splitConfiguration[1];

    final XcodeProjectInfo? info = await projectInfo();
    if (info == null) {
      return flavor;
    }
    for (final String schemeName in info.schemes) {
      if (schemeName.toLowerCase() == parsedScheme.toLowerCase()) {
        return schemeName;
      }
    }
    return flavor;
  }
}

/// Represents the iOS sub-project of a Flutter project.
///
/// Instances will reflect the contents of the `ios/` sub-folder of
/// Flutter applications and the `.ios/` sub-folder of Flutter module projects.
class IosProject extends XcodeBasedProject {
  IosProject.fromFlutter(this.parent);

  @override
  final FlutterProject parent;

  @override
  String get pluginConfigKey => IOSPlugin.kConfigKey;

  // build setting keys
  static const String kProductBundleIdKey = 'PRODUCT_BUNDLE_IDENTIFIER';
  static const String kTeamIdKey = 'DEVELOPMENT_TEAM';
  static const String kEntitlementFilePathKey = 'CODE_SIGN_ENTITLEMENTS';
  static const String kProductNameKey = 'PRODUCT_NAME';

  static final RegExp _productBundleIdPattern = RegExp(
    '^\\s*$kProductBundleIdKey\\s*=\\s*(["\']?)(.*?)\\1;\\s*\$',
  );
  static const String _kProductBundleIdVariable = '\$($kProductBundleIdKey)';

  // The string starts with `applinks:` and ignores the query param which starts with `?`.
  static final RegExp _associatedDomainPattern = RegExp(r'^applinks:([^?]+)');

  static const String _lldbPythonHelperTemplateName = 'flutter_lldb_helper.py';

  static const String _lldbInitTemplate = '''
#
# Generated file, do not edit.
#

command script import --relative-to-command-file $_lldbPythonHelperTemplateName
''';

  static const String _lldbPythonHelperTemplate = r'''
#
# Generated file, do not edit.
#

import lldb

def handle_new_rx_page(frame: lldb.SBFrame, bp_loc, extra_args, intern_dict):
    """Intercept NOTIFY_DEBUGGER_ABOUT_RX_PAGES and touch the pages."""
    base = frame.register["x0"].GetValueAsAddress()
    page_len = frame.register["x1"].GetValueAsUnsigned()

    # Note: NOTIFY_DEBUGGER_ABOUT_RX_PAGES will check contents of the
    # first page to see if handled it correctly. This makes diagnosing
    # misconfiguration (e.g. missing breakpoint) easier.
    data = bytearray(page_len)
    data[0:8] = b'IHELPED!'

    error = lldb.SBError()
    frame.GetThread().GetProcess().WriteMemory(base, data, error)
    if not error.Success():
        print(f'Failed to write into {base}[+{page_len}]', error)
        return

def __lldb_init_module(debugger: lldb.SBDebugger, _):
    target = debugger.GetDummyTarget()
    # Caveat: must use BreakpointCreateByRegEx here and not
    # BreakpointCreateByName. For some reasons callback function does not
    # get carried over from dummy target for the later.
    bp = target.BreakpointCreateByRegex("^NOTIFY_DEBUGGER_ABOUT_RX_PAGES$")
    bp.SetScriptCallbackFunction('{}.handle_new_rx_page'.format(__name__))
    bp.SetAutoContinue(True)
    print("-- LLDB integration loaded --")
''';

  Directory get ephemeralModuleDirectory => parent.directory.childDirectory('.ios');
  Directory get _editableDirectory => parent.directory.childDirectory('ios');

  /// This parent folder of `Runner.xcodeproj`.
  @override
  Directory get hostAppRoot {
    if (!isModule || _editableDirectory.existsSync()) {
      return _editableDirectory;
    }
    return ephemeralModuleDirectory;
  }

  /// The root directory of the iOS wrapping of Flutter and plugins. This is the
  /// parent of the `Flutter/` folder into which Flutter artifacts are written
  /// during build.
  ///
  /// This is the same as [hostAppRoot] except when the project is
  /// a Flutter module with an editable host app.
  Directory get _flutterLibRoot => isModule ? ephemeralModuleDirectory : _editableDirectory;

  /// True, if the parent Flutter project is a module project.
  bool get isModule => parent.isModule;

  /// Whether the Flutter application has an iOS project.
  bool get exists => hostAppRoot.existsSync();

  @override
  Directory get managedDirectory => _flutterLibRoot.childDirectory('Flutter');

  @override
  File xcodeConfigFor(String mode) => managedDirectory.childFile('$mode.xcconfig');

  @override
  File get generatedEnvironmentVariableExportScript =>
      managedDirectory.childFile('flutter_export_environment.sh');

  File get appFrameworkInfoPlist => managedDirectory.childFile('AppFrameworkInfo.plist');

  /// The 'AppDelegate.swift' file of the host app. This file might not exist if the app project uses Objective-C.
  File get appDelegateSwift =>
      _editableDirectory.childDirectory('Runner').childFile('AppDelegate.swift');

  /// The 'AppDelegate.m' file of the host app. This file might not exist if the app project uses Swift.
  File get appDelegateObjc =>
      _editableDirectory.childDirectory('Runner').childFile('AppDelegate.m');

  File get infoPlist => _editableDirectory.childDirectory('Runner').childFile('Info.plist');

  Directory get symlinks => _flutterLibRoot.childDirectory('.symlinks');

  /// True if the app project uses Swift.
  bool get isSwift => appDelegateSwift.existsSync();

  /// Do all plugins support arm64 simulators to run natively on an ARM Mac?
  Future<bool> pluginsSupportArmSimulator() async {
    final Directory podXcodeProject = hostAppRoot
        .childDirectory('Pods')
        .childDirectory('Pods.xcodeproj');
    if (!podXcodeProject.existsSync()) {
      // No plugins.
      return true;
    }

    final XcodeProjectInterpreter? xcodeProjectInterpreter = globals.xcodeProjectInterpreter;
    if (xcodeProjectInterpreter == null) {
      // Xcode isn't installed, don't try to check.
      return false;
    }
    final String? buildSettings = await xcodeProjectInterpreter.pluginsBuildSettingsOutput(
      podXcodeProject,
    );

    // See if any plugins or their dependencies exclude arm64 simulators
    // as a valid architecture, usually because a binary is missing that slice.
    // Example: EXCLUDED_ARCHS = arm64 i386
    // NOT: EXCLUDED_ARCHS = i386
    return buildSettings != null && !buildSettings.contains(RegExp('EXCLUDED_ARCHS.*arm64'));
  }

  @override
  bool existsSync() {
    return parent.isModule || _editableDirectory.existsSync();
  }

  /// Outputs universal link related project settings of the iOS sub-project into
  /// a json file.
  ///
  /// The return future will resolve to string path to the output file.
  Future<String> outputsUniversalLinkSettings({
    required String configuration,
    required String target,
  }) async {
    final XcodeProjectBuildContext context = XcodeProjectBuildContext(
      configuration: configuration,
      target: target,
    );
    final File file = await parent.buildDirectory
        .childDirectory('deeplink_data')
        .childFile('universal-link-settings-$configuration-$target.json')
        .create(recursive: true);

    await file.writeAsString(
      jsonEncode(<String, Object?>{
        'bundleIdentifier': await _productBundleIdentifierWithBuildContext(context),
        'teamIdentifier': await _getTeamIdentifier(context),
        'associatedDomains': await _getAssociatedDomains(context),
      }),
    );
    return file.absolute.path;
  }

  /// The product bundle identifier of the host app, or null if not set or if
  /// iOS tooling needed to read it is not installed.
  Future<String?> productBundleIdentifier(BuildInfo? buildInfo) async {
    if (!existsSync()) {
      return null;
    }

    XcodeProjectBuildContext? buildContext;
    final XcodeProjectInfo? info = await projectInfo();
    if (info != null) {
      final String? scheme = info.schemeFor(buildInfo);
      if (scheme == null) {
        info.reportFlavorNotFoundAndExit();
      }
      final String? configuration = info.buildConfigurationFor(buildInfo, scheme);
      buildContext = XcodeProjectBuildContext(configuration: configuration, scheme: scheme);
    }
    return _productBundleIdentifierWithBuildContext(buildContext);
  }

  Future<String?> _productBundleIdentifierWithBuildContext(
    XcodeProjectBuildContext? buildContext,
  ) async {
    if (!existsSync()) {
      return null;
    }
    if (_productBundleIdentifiers.containsKey(buildContext)) {
      return _productBundleIdentifiers[buildContext];
    }
    return _productBundleIdentifiers[buildContext] = await _parseProductBundleIdentifier(
      buildContext,
    );
  }

  final Map<XcodeProjectBuildContext?, String?> _productBundleIdentifiers =
      <XcodeProjectBuildContext?, String?>{};

  Future<String?> _parseProductBundleIdentifier(XcodeProjectBuildContext? buildContext) async {
    String? fromPlist;
    final File defaultInfoPlist = defaultHostInfoPlist;
    // Users can change the location of the Info.plist.
    // Try parsing the default, first.
    if (defaultInfoPlist.existsSync()) {
      try {
        fromPlist = globals.plistParser.getValueFromFile<String>(
          defaultHostInfoPlist.path,
          PlistParser.kCFBundleIdentifierKey,
        );
      } on FileNotFoundException {
        // iOS tooling not found; likely not running OSX; let [fromPlist] be null
      }
      if (fromPlist != null && !fromPlist.contains(r'$')) {
        // Info.plist has no build variables in product bundle ID.
        return fromPlist;
      }
    }
    if (buildContext == null) {
      // Getting build settings to evaluate info.Plist requires a context.
      return null;
    }

    final Map<String, String>? allBuildSettings = await _buildSettingsForXcodeProjectBuildContext(
      buildContext,
    );
    if (allBuildSettings != null) {
      if (fromPlist != null) {
        // Perform variable substitution using build settings.
        return substituteXcodeVariables(fromPlist, allBuildSettings);
      }
      return allBuildSettings[kProductBundleIdKey];
    }

    // On non-macOS platforms, parse the first PRODUCT_BUNDLE_IDENTIFIER from
    // the project file. This can return the wrong bundle identifier if additional
    // bundles have been added to the project and are found first, like frameworks
    // or companion watchOS projects. However, on non-macOS platforms this is
    // only used for display purposes and to regenerate organization names, so
    // best-effort is probably fine.
    final String? fromPbxproj = firstMatchInFile(
      xcodeProjectInfoFile,
      _productBundleIdPattern,
    )?.group(2);
    if (fromPbxproj != null && (fromPlist == null || fromPlist == _kProductBundleIdVariable)) {
      return fromPbxproj;
    }
    return null;
  }

  Future<String?> _getTeamIdentifier(XcodeProjectBuildContext buildContext) async {
    final Map<String, String>? buildSettings = await _buildSettingsForXcodeProjectBuildContext(
      buildContext,
    );
    return buildSettings?[kTeamIdKey];
  }

  Future<List<String>> _getAssociatedDomains(XcodeProjectBuildContext buildContext) async {
    final Map<String, String>? buildSettings = await _buildSettingsForXcodeProjectBuildContext(
      buildContext,
    );
    if (buildSettings != null) {
      final String? entitlementPath = buildSettings[kEntitlementFilePathKey];
      if (entitlementPath != null) {
        final File entitlement = hostAppRoot.childFile(entitlementPath);
        if (entitlement.existsSync()) {
          final List<String>? domains =
              globals.plistParser
                  .getValueFromFile<List<Object>>(
                    entitlement.path,
                    PlistParser.kAssociatedDomainsKey,
                  )
                  ?.cast<String>();

          if (domains != null) {
            return <String>[
              for (final String domain in domains)
                if (_associatedDomainPattern.firstMatch(domain) case final RegExpMatch match)
                  match.group(1)!,
            ];
          }
        }
      }
    }
    return const <String>[];
  }

  /// The product name of the app, `My App`.
  Future<String?> productName(BuildInfo? buildInfo) async {
    if (!existsSync()) {
      return null;
    }
    return _productName ??= await _parseProductName(buildInfo);
  }

  String? _productName;

  Future<String> _parseProductName(BuildInfo? buildInfo) async {
    // The product name and bundle name are derived from the display name, which the user
    // is instructed to change in Xcode as part of deploying to the App Store.
    // https://flutter.dev/to/xcode-name-config
    // The only source of truth for the name is Xcode's interpretation of the build settings.
    String? productName;
    if (globals.xcodeProjectInterpreter?.isInstalled ?? false) {
      final Map<String, String>? xcodeBuildSettings = await buildSettingsForBuildInfo(buildInfo);
      if (xcodeBuildSettings != null) {
        productName = xcodeBuildSettings[kProductNameKey];
      }
    }
    if (productName == null) {
      globals.printTrace('$kProductNameKey not present, defaulting to $hostAppProjectName');
    }
    return productName ?? XcodeBasedProject._defaultHostAppName;
  }

  Future<void> ensureReadyForPlatformSpecificTooling() async {
    await _regenerateModuleFromTemplateIfNeeded();
    await _updateLLDBIfNeeded();
    if (!_flutterLibRoot.existsSync()) {
      return;
    }
    await _updateGeneratedXcodeConfigIfNeeded();
  }

  /// Check if one the [XcodeProjectInfo.targets] of the project is
  /// a watchOS companion app target.
  Future<bool> containsWatchCompanion({
    required XcodeProjectInfo projectInfo,
    required BuildInfo buildInfo,
    String? deviceId,
  }) async {
    final String? bundleIdentifier = await productBundleIdentifier(buildInfo);
    // A bundle identifier is required for a companion app.
    if (bundleIdentifier == null) {
      return false;
    }
    for (final String target in projectInfo.targets) {
      // Create Info.plist file of the target.
      final File infoFile = hostAppRoot.childDirectory(target).childFile('Info.plist');
      // In older versions of Xcode, if the target was a watchOS companion app,
      // the Info.plist file of the target contained the key WKCompanionAppBundleIdentifier.
      if (infoFile.existsSync()) {
        final String? fromPlist = globals.plistParser.getValueFromFile<String>(
          infoFile.path,
          'WKCompanionAppBundleIdentifier',
        );
        if (bundleIdentifier == fromPlist) {
          return true;
        }

        // The key WKCompanionAppBundleIdentifier might contain an xcode variable
        // that needs to be substituted before comparing it with bundle id
        if (fromPlist != null && fromPlist.contains(r'$')) {
          final Map<String, String>? allBuildSettings = await buildSettingsForBuildInfo(
            buildInfo,
            deviceId: deviceId,
          );
          if (allBuildSettings != null) {
            final String substitutedVariable = substituteXcodeVariables(
              fromPlist,
              allBuildSettings,
            );
            if (substitutedVariable == bundleIdentifier) {
              return true;
            }
          }
        }
      }
    }

    // If key not found in Info.plist above, do more expensive check of build settings.
    // In newer versions of Xcode, the build settings of the watchOS companion
    // app's scheme should contain the key INFOPLIST_KEY_WKCompanionAppBundleIdentifier.
    final bool watchIdentifierFound = xcodeProjectInfoFile.readAsStringSync().contains(
      'WKCompanionAppBundleIdentifier',
    );
    if (!watchIdentifierFound) {
      return false;
    }

    final String? defaultScheme = projectInfo.schemeFor(buildInfo);
    if (defaultScheme == null) {
      projectInfo.reportFlavorNotFoundAndExit();
    }
    for (final String scheme in projectInfo.schemes) {
      // the default scheme should not be a watch scheme, so skip it
      if (scheme == defaultScheme) {
        continue;
      }
      final Map<String, String>? allBuildSettings = await buildSettingsForBuildInfo(
        buildInfo,
        deviceId: deviceId,
        scheme: scheme,
        isWatch: true,
      );
      if (allBuildSettings != null) {
        final String? fromBuild = allBuildSettings['INFOPLIST_KEY_WKCompanionAppBundleIdentifier'];
        if (bundleIdentifier == fromBuild) {
          return true;
        }
        if (fromBuild != null && fromBuild.contains(r'$')) {
          final String substitutedVariable = substituteXcodeVariables(fromBuild, allBuildSettings);
          if (substitutedVariable == bundleIdentifier) {
            return true;
          }
        }
      }
    }
    return false;
  }

  Future<void> _updateGeneratedXcodeConfigIfNeeded() async {
    if (globals.cache.isOlderThanToolsStamp(generatedXcodePropertiesFile)) {
      await xcode.updateGeneratedXcodeProperties(
        project: parent,
        buildInfo: BuildInfo.dummy,
        targetOverride: bundle.defaultMainPath,
      );
    }
  }

  Future<void> _updateLLDBIfNeeded() async {
    if (globals.cache.isOlderThanToolsStamp(lldbInitFile) ||
        globals.cache.isOlderThanToolsStamp(lldbHelperPythonFile)) {
      if (isModule) {
        // When building a module project for Add-to-App, provide instructions
        // to manually add the LLDB Init File to their native Xcode project.
        globals.logger.printWarning(
          'Debugging Flutter on new iOS versions requires an LLDB Init File. '
          'To ensure debug mode works, please complete one of the following in '
          'your native Xcode project:\n'
          '  * Open Xcode > Product > Scheme > Edit Scheme. For both the Run and Test actions, set LLDB Init File to: \n\n'
          '    ${lldbInitFile.path}\n\n'
          '  * If you are already using an LLDB Init File, please append the '
          'following to your LLDB Init File:\n\n'
          '    command source ${lldbInitFile.path}\n',
        );
      }
      await _renderTemplateToFile(_lldbInitTemplate, null, lldbInitFile, globals.templateRenderer);
      await _renderTemplateToFile(
        _lldbPythonHelperTemplate,
        null,
        lldbHelperPythonFile,
        globals.templateRenderer,
      );
    }
  }

  Future<void> _renderTemplateToFile(
    String template,
    Object? context,
    File file,
    TemplateRenderer templateRenderer,
  ) async {
    final String renderedTemplate = templateRenderer.renderString(template, context);
    await file.create(recursive: true);
    await file.writeAsString(renderedTemplate);
  }

  Future<void> _regenerateModuleFromTemplateIfNeeded() async {
    if (!isModule) {
      return;
    }
    final bool pubspecChanged = globals.fsUtils.isOlderThanReference(
      entity: ephemeralModuleDirectory,
      referenceFile: parent.pubspecFile,
    );
    final bool toolingChanged = globals.cache.isOlderThanToolsStamp(ephemeralModuleDirectory);
    if (!pubspecChanged && !toolingChanged) {
      return;
    }

    ErrorHandlingFileSystem.deleteIfExists(ephemeralModuleDirectory, recursive: true);
    await _overwriteFromTemplate(
      globals.fs.path.join('module', 'ios', 'library'),
      ephemeralModuleDirectory,
    );
    // Add ephemeral host app, if a editable host app does not already exist.
    if (!_editableDirectory.existsSync()) {
      await _overwriteFromTemplate(
        globals.fs.path.join('module', 'ios', 'host_app_ephemeral'),
        ephemeralModuleDirectory,
      );
      if (hasPlugins(parent)) {
        await _overwriteFromTemplate(
          globals.fs.path.join('module', 'ios', 'host_app_ephemeral_cocoapods'),
          ephemeralModuleDirectory,
        );
      }
    }
  }

  @override
  File get generatedXcodePropertiesFile =>
      _flutterLibRoot.childDirectory('Flutter').childFile('Generated.xcconfig');

  /// No longer compiled to this location.
  ///
  /// Used only for "flutter clean" to remove old references.
  Directory get deprecatedCompiledDartFramework =>
      _flutterLibRoot.childDirectory('Flutter').childDirectory('App.framework');

  /// No longer copied to this location.
  ///
  /// Used only for "flutter clean" to remove old references.
  Directory get deprecatedProjectFlutterFramework =>
      _flutterLibRoot.childDirectory('Flutter').childDirectory('Flutter.framework');

  /// Used only for "flutter clean" to remove old references.
  File get flutterPodspec => _flutterLibRoot.childDirectory('Flutter').childFile('Flutter.podspec');

  Directory get pluginRegistrantHost {
    return isModule
        ? _flutterLibRoot.childDirectory('Flutter').childDirectory('FlutterPluginRegistrant')
        : hostAppRoot.childDirectory(XcodeBasedProject._defaultHostAppName);
  }

  File get pluginRegistrantHeader {
    final Directory registryDirectory =
        isModule ? pluginRegistrantHost.childDirectory('Classes') : pluginRegistrantHost;
    return registryDirectory.childFile('GeneratedPluginRegistrant.h');
  }

  File get pluginRegistrantImplementation {
    final Directory registryDirectory =
        isModule ? pluginRegistrantHost.childDirectory('Classes') : pluginRegistrantHost;
    return registryDirectory.childFile('GeneratedPluginRegistrant.m');
  }

  File get lldbInitFile {
    return ephemeralDirectory.childFile('flutter_lldbinit');
  }

  File get lldbHelperPythonFile {
    return ephemeralDirectory.childFile(_lldbPythonHelperTemplateName);
  }

  Future<void> _overwriteFromTemplate(String path, Directory target) async {
    final Template template = await Template.fromName(
      path,
      fileSystem: globals.fs,
      templateManifest: null,
      logger: globals.logger,
      templateRenderer: globals.templateRenderer,
    );
    final String iosBundleIdentifier =
        parent.manifest.iosBundleIdentifier ?? 'com.example.${parent.manifest.appName}';

    final String? iosDevelopmentTeam = await getCodeSigningIdentityDevelopmentTeam(
      processManager: globals.processManager,
      platform: globals.platform,
      logger: globals.logger,
      config: globals.config,
      terminal: globals.terminal,
      fileSystem: globals.fs,
      fileSystemUtils: globals.fsUtils,
      plistParser: globals.plistParser,
    );

    final String projectName = parent.manifest.appName;

    // The dart project_name is in snake_case, this variable is the Title Case of the Project Name.
    final String titleCaseProjectName = snakeCaseToTitleCase(projectName);

    template.render(target, <String, Object>{
      'ios': true,
      'projectName': projectName,
      'titleCaseProjectName': titleCaseProjectName,
      'iosIdentifier': iosBundleIdentifier,
      'hasIosDevelopmentTeam': iosDevelopmentTeam != null && iosDevelopmentTeam.isNotEmpty,
      'iosDevelopmentTeam': iosDevelopmentTeam ?? '',
    }, printStatusWhenWriting: false);
  }
}

/// The macOS sub project.
class MacOSProject extends XcodeBasedProject {
  MacOSProject.fromFlutter(this.parent);

  @override
  final FlutterProject parent;

  @override
  String get pluginConfigKey => MacOSPlugin.kConfigKey;

  @override
  bool existsSync() => hostAppRoot.existsSync();

  @override
  Directory get hostAppRoot => parent.directory.childDirectory('macos');

  /// The xcfilelist used to track the inputs for the Flutter script phase in
  /// the Xcode build.
  File get inputFileList => ephemeralDirectory.childFile('FlutterInputs.xcfilelist');

  /// The xcfilelist used to track the outputs for the Flutter script phase in
  /// the Xcode build.
  File get outputFileList => ephemeralDirectory.childFile('FlutterOutputs.xcfilelist');

  @override
  File get generatedXcodePropertiesFile =>
      ephemeralDirectory.childFile('Flutter-Generated.xcconfig');

  File get pluginRegistrantImplementation =>
      managedDirectory.childFile('GeneratedPluginRegistrant.swift');

  /// The 'AppDelegate.swift' file of the host app. This file might not exist if the app project uses Objective-C.
  File get appDelegateSwift => hostAppRoot.childDirectory('Runner').childFile('AppDelegate.swift');

  @override
  File xcodeConfigFor(String mode) => managedDirectory.childFile('Flutter-$mode.xcconfig');

  @override
  File get generatedEnvironmentVariableExportScript =>
      ephemeralDirectory.childFile('flutter_export_environment.sh');

  /// The file where the Xcode build will write the name of the built app.
  ///
  /// Ideally this will be replaced in the future with inspection of the Runner
  /// scheme's target.
  File get nameFile => ephemeralDirectory.childFile('.app_filename');

  Future<void> ensureReadyForPlatformSpecificTooling() async {
    // TODO(stuartmorgan): Add create-from-template logic here.
    await _updateGeneratedXcodeConfigIfNeeded();
  }

  Future<void> _updateGeneratedXcodeConfigIfNeeded() async {
    if (globals.cache.isOlderThanToolsStamp(generatedXcodePropertiesFile)) {
      await xcode.updateGeneratedXcodeProperties(
        project: parent,
        buildInfo: BuildInfo.dummy,
        useMacOSConfig: true,
      );
    }
  }
}<|MERGE_RESOLUTION|>--- conflicted
+++ resolved
@@ -147,7 +147,6 @@
   Directory get relativeSwiftPackagesDirectory =>
       flutterSwiftPackagesDirectory.childDirectory('.packages');
 
-<<<<<<< HEAD
   Directory swiftPackageBuildModeDirectory(BuildMode buildMode) =>
       relativeSwiftPackagesDirectory.childDirectory(buildMode.properName);
 
@@ -157,8 +156,6 @@
         buildMode,
       ).childDirectory(kFlutterGeneratedFrameworkSwiftPackageName);
 
-=======
->>>>>>> ff2184fc
   /// The Flutter generated directory for the Swift package handling plugin
   /// dependencies.
   Directory get flutterPluginSwiftPackageDirectory =>
