--- conflicted
+++ resolved
@@ -920,7 +920,6 @@
           return installSuccess;
         }
 
-<<<<<<< HEAD
         // Launch app on device and attach with lldb
         final bool launchSuccess = await _coreDeviceControl.launchAndAttach(
           deviceId: id,
@@ -935,24 +934,6 @@
           'You may be prompted to give access to control Xcode. Flutter uses Xcode '
           'to run your app. If access is not allowed, you can change this through '
           'your Settings > Privacy & Security > Automation.',
-=======
-      if (package is PrebuiltIOSApp) {
-        debugProject = await _xcodeDebug.createXcodeProjectWithCustomBundle(
-          package.deviceBundlePath,
-          templateRenderer: globals.templateRenderer,
-          verboseLogging: _logger.isVerbose,
-        );
-      } else if (package is BuildableIOSApp) {
-        // Before installing/launching/debugging with Xcode, update the build
-        // settings to use a custom configuration build directory so Xcode
-        // knows where to find the app bundle to launch.
-        final Directory bundle = _fileSystem.directory(package.deviceBundlePath);
-        await updateGeneratedXcodeProperties(
-          project: flutterProject,
-          buildInfo: debuggingOptions.buildInfo,
-          targetOverride: mainPath,
-          configurationBuildDir: bundle.parent.absolute.path,
->>>>>>> f0b08055
         );
         final int launchTimeout = isWirelesslyConnected ? 45 : 30;
         final Timer timer = Timer(discoveryTimeout ?? Duration(seconds: launchTimeout), () {
@@ -1024,19 +1005,10 @@
         );
         timer.cancel();
 
-<<<<<<< HEAD
         // Kill Xcode on shutdown when running from CI
         if (debuggingOptions.usingCISystem) {
           shutdownHooks.addShutdownHook(() => _xcodeDebug.exit(force: true));
         }
-=======
-      final bool debugSuccess = await _xcodeDebug.debugApp(
-        project: debugProject,
-        deviceId: id,
-        launchArguments: launchArguments,
-      );
-      timer.cancel();
->>>>>>> f0b08055
 
         return debugSuccess;
       }
