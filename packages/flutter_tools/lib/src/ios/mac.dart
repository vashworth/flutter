--- conflicted
+++ resolved
@@ -165,7 +165,7 @@
     XcodeScriptBuildPhaseMigration(app.project, globals.logger),
     RemoveBitcodeMigration(app.project, globals.logger),
     XcodeThinBinaryBuildPhaseInputPathsMigration(app.project, globals.logger),
-<<<<<<< HEAD
+    UIApplicationMainDeprecationMigration(app.project, globals.logger),
     if (project.usesSwiftPackageManager && app.project.flutterPluginSwiftPackageManifest.existsSync())
       SwiftPackageManagerIntegrationMigration(
         app.project,
@@ -176,9 +176,6 @@
         fileSystem: globals.fs,
         plistParser: globals.plistParser,
       ),
-=======
-    UIApplicationMainDeprecationMigration(app.project, globals.logger),
->>>>>>> cd43d06c
   ];
 
   final ProjectMigration migration = ProjectMigration(migrators);
