// Copyright 2014 The Flutter Authors. All rights reserved.
// Use of this source code is governed by a BSD-style license that can be
// found in the LICENSE file.

import 'dart:async';
import 'dart:math' as math;

import 'package:meta/meta.dart';
import 'package:process/process.dart';

import '../application_package.dart';
import '../base/common.dart';
import '../base/file_system.dart';
import '../base/io.dart';
import '../base/logger.dart';
import '../base/process.dart';
import '../base/utils.dart';
import '../base/version.dart';
import '../build_info.dart';
import '../convert.dart';
import '../devfs.dart';
import '../device.dart';
import '../device_port_forwarder.dart';
import '../globals.dart' as globals;
import '../macos/xcode.dart';
import '../project.dart';
import '../protocol_discovery.dart';
import 'application_package.dart';
import 'mac.dart';
import 'plist_parser.dart';

const String iosSimulatorId = 'apple_ios_simulator';

class IOSSimulators extends PollingDeviceDiscovery {
  IOSSimulators({
    required IOSSimulatorUtils iosSimulatorUtils,
  }) : _iosSimulatorUtils = iosSimulatorUtils,
       super('iOS simulators');

  final IOSSimulatorUtils _iosSimulatorUtils;

  @override
  bool get supportsPlatform => globals.platform.isMacOS;

  @override
  bool get canListAnything => globals.iosWorkflow?.canListDevices ?? false;

  @override
  Future<List<Device>> pollingGetDevices({ Duration? timeout }) async => _iosSimulatorUtils.getAttachedDevices();

  @override
  List<String> get wellKnownIds => const <String>[];
}

class IOSSimulatorUtils {
  IOSSimulatorUtils({
    required Xcode xcode,
    required Logger logger,
    required ProcessManager processManager,
  })  : _simControl = SimControl(
          logger: logger,
          processManager: processManager,
          xcode: xcode,
        ),
        _xcode = xcode;

  final SimControl _simControl;
  final Xcode _xcode;

  Future<List<IOSSimulator>> getAttachedDevices() async {
    if (!_xcode.isInstalledAndMeetsVersionCheck) {
      return <IOSSimulator>[];
    }

    final List<BootedSimDevice> connected = await _simControl.getConnectedDevices();
    return connected.map<IOSSimulator?>((BootedSimDevice device) {
      final String? udid = device.udid;
      final String? name = device.name;
      if (udid == null) {
        globals.printTrace('Could not parse simulator udid');
        return null;
      }
      if (name == null) {
        globals.printTrace('Could not parse simulator name');
        return null;
      }
      return IOSSimulator(
        udid,
        name: name,
        simControl: _simControl,
        simulatorCategory: device.category,
      );
    }).whereType<IOSSimulator>().toList();
  }

  Future<List<IOSSimulatorRuntime>> getAvailableIOSRuntimes() async {
    if (!_xcode.isInstalledAndMeetsVersionCheck) {
      return <IOSSimulatorRuntime>[];
    }

    return _simControl.listAvailableIOSRuntimes();
  }
}

/// A wrapper around the `simctl` command line tool.
class SimControl {
  SimControl({
    required Logger logger,
    required ProcessManager processManager,
    required Xcode xcode,
  })  : _logger = logger,
        _xcode = xcode,
        _processUtils = ProcessUtils(processManager: processManager, logger: logger);

  final Logger _logger;
  final ProcessUtils _processUtils;
  final Xcode _xcode;

  /// Runs `simctl list --json` and returns the JSON of the corresponding
  /// [section].
  Future<Map<String, Object?>> _listBootedDevices() async {
    // Sample output from `simctl list available booted --json`:
    //
    // {
    //   "devices" : {
    //     "com.apple.CoreSimulator.SimRuntime.iOS-14-0" : [
    //       {
    //         "lastBootedAt" : "2022-07-26T01:46:23Z",
    //         "dataPath" : "\/Users\/magder\/Library\/Developer\/CoreSimulator\/Devices\/9EC90A99-6924-472D-8CDD-4D8234AB4779\/data",
    //         "dataPathSize" : 1620578304,
    //         "logPath" : "\/Users\/magder\/Library\/Logs\/CoreSimulator\/9EC90A99-6924-472D-8CDD-4D8234AB4779",
    //         "udid" : "9EC90A99-6924-472D-8CDD-4D8234AB4779",
    //         "isAvailable" : true,
    //         "logPathSize" : 9740288,
    //         "deviceTypeIdentifier" : "com.apple.CoreSimulator.SimDeviceType.iPhone-11",
    //         "state" : "Booted",
    //         "name" : "iPhone 11"
    //       }
    //     ],
    //     "com.apple.CoreSimulator.SimRuntime.iOS-13-0" : [
    //
    //     ],
    //     "com.apple.CoreSimulator.SimRuntime.iOS-12-4" : [
    //
    //     ],
    //     "com.apple.CoreSimulator.SimRuntime.iOS-16-0" : [
    //
    //     ]
    //   }
    // }

    final List<String> command = <String>[
      ..._xcode.xcrunCommand(),
      'simctl',
      'list',
      'devices',
      'booted',
      'iOS',
      '--json',
    ];
    _logger.printTrace(command.join(' '));
    final RunResult results = await _processUtils.run(command);
    if (results.exitCode != 0) {
      _logger.printError('Error executing simctl: ${results.exitCode}\n${results.stderr}');
      return <String, Map<String, Object?>>{};
    }
    try {
      final Object? decodeResult = (json.decode(results.stdout) as Map<String, Object?>)['devices'];
      if (decodeResult is Map<String, Object?>) {
        return decodeResult;
      }
      _logger.printError('simctl returned unexpected JSON response: ${results.stdout}');
      return <String, Object>{};
    } on FormatException {
      // We failed to parse the simctl output, or it returned junk.
      // One known message is "Install Started" isn't valid JSON but is
      // returned sometimes.
      _logger.printError('simctl returned non-JSON response: ${results.stdout}');
      return <String, Object>{};
    }
  }

  /// Returns all the connected simulator devices.
  Future<List<BootedSimDevice>> getConnectedDevices() async {
    final List<BootedSimDevice> devices = <BootedSimDevice>[];

    final Map<String, Object?> devicesSection = await _listBootedDevices();

    for (final String deviceCategory in devicesSection.keys) {
      final Object? devicesData = devicesSection[deviceCategory];
      if (devicesData != null && devicesData is List<Object?>) {
        for (final Map<String, Object?> data in devicesData.map<Map<String, Object?>?>(castStringKeyedMap).whereType<Map<String, Object?>>()) {
          devices.add(BootedSimDevice(deviceCategory, data));
        }
      }
    }

    return devices;
  }

  Future<bool> isInstalled(String deviceId, String appId) {
    return _processUtils.exitsHappy(<String>[
      ..._xcode.xcrunCommand(),
      'simctl',
      'get_app_container',
      deviceId,
      appId,
    ]);
  }

  Future<RunResult> install(String deviceId, String appPath) async {
    RunResult result;
    try {
      result = await _processUtils.run(
        <String>[
          ..._xcode.xcrunCommand(),
          'simctl',
          'install',
          deviceId,
          appPath,
        ],
        throwOnError: true,
      );
    } on ProcessException catch (exception) {
      throwToolExit('Unable to install $appPath on $deviceId. This is sometimes caused by a malformed plist file:\n$exception');
    }
    return result;
  }

  Future<RunResult> uninstall(String deviceId, String appId) async {
    RunResult result;
    try {
      result = await _processUtils.run(
        <String>[
          ..._xcode.xcrunCommand(),
          'simctl',
          'uninstall',
          deviceId,
          appId,
        ],
        throwOnError: true,
      );
    } on ProcessException catch (exception) {
      throwToolExit('Unable to uninstall $appId from $deviceId:\n$exception');
    }
    return result;
  }

  Future<RunResult> launch(String deviceId, String appIdentifier, [ List<String>? launchArgs ]) async {
    RunResult result;
    try {
      result = await _processUtils.run(
        <String>[
          ..._xcode.xcrunCommand(),
          'simctl',
          'launch',
          deviceId,
          appIdentifier,
          ...?launchArgs,
        ],
        throwOnError: true,
      );
    } on ProcessException catch (exception) {
      throwToolExit('Unable to launch $appIdentifier on $deviceId:\n$exception');
    }
    return result;
  }

  Future<RunResult> stopApp(String deviceId, String appIdentifier) async {
    RunResult result;
    try {
      result = await _processUtils.run(
        <String>[
          ..._xcode.xcrunCommand(),
          'simctl',
          'terminate',
          deviceId,
          appIdentifier,
        ],
        throwOnError: true,
      );
    } on ProcessException catch (exception) {
      throwToolExit('Unable to terminate $appIdentifier on $deviceId:\n$exception');
    }
    return result;
  }

  Future<void> takeScreenshot(String deviceId, String outputPath) async {
    try {
      await _processUtils.run(
        <String>[
          ..._xcode.xcrunCommand(),
          'simctl',
          'io',
          deviceId,
          'screenshot',
          outputPath,
        ],
        throwOnError: true,
      );
    } on ProcessException catch (exception) {
      _logger.printError('Unable to take screenshot of $deviceId:\n$exception');
    }
  }

  /// Runs `simctl list runtimes available iOS --json` and returns all available iOS simulator runtimes.
  Future<List<IOSSimulatorRuntime>> listAvailableIOSRuntimes() async {
    final List<IOSSimulatorRuntime> runtimes = <IOSSimulatorRuntime>[];
    final RunResult results = await _processUtils.run(
      <String>[
        ..._xcode.xcrunCommand(),
        'simctl',
        'list',
        'runtimes',
        'available',
        'iOS',
        '--json',
      ],
    );

    if (results.exitCode != 0) {
      _logger.printError('Error executing simctl: ${results.exitCode}\n${results.stderr}');
      return runtimes;
    }

    try {
      final Object? decodeResult = (json.decode(results.stdout) as Map<String, Object?>)['runtimes'];
      if (decodeResult is List<Object?>) {
        for (final Object? runtimeData in decodeResult) {
          if (runtimeData is Map<String, Object?>) {
            runtimes.add(IOSSimulatorRuntime.fromJson(runtimeData));
          }
        }
      }

      return runtimes;
    } on FormatException {
      // We failed to parse the simctl output, or it returned junk.
      // One known message is "Install Started" isn't valid JSON but is
      // returned sometimes.
      _logger.printError('simctl returned non-JSON response: ${results.stdout}');
      return runtimes;
    }
  }
}


class BootedSimDevice {
  BootedSimDevice(this.category, this.data);

  final String category;
  final Map<String, Object?> data;

  String? get name => data['name']?.toString();
  String? get udid => data['udid']?.toString();
}

class IOSSimulator extends Device {
  IOSSimulator(
    super.id, {
      required this.name,
      required this.simulatorCategory,
      required SimControl simControl,
    }) : _simControl = simControl,
         super(
           category: Category.mobile,
           platformType: PlatformType.ios,
           ephemeral: true,
         );

  @override
  final String name;

  final String simulatorCategory;

  final SimControl _simControl;

  @override
  DevFSWriter createDevFSWriter(ApplicationPackage? app, String? userIdentifier) {
    return LocalDevFSWriter(fileSystem: globals.fs);
  }

  @override
  Future<bool> get isLocalEmulator async => true;

  @override
  Future<String> get emulatorId async => iosSimulatorId;

  @override
  bool get supportsHotReload => true;

  @override
  bool get supportsHotRestart => true;

  @override
  Future<bool> get supportsHardwareRendering async => false;

  @override
  bool supportsRuntimeMode(BuildMode buildMode) => buildMode == BuildMode.debug;

  final Map<IOSApp?, DeviceLogReader> _logReaders = <IOSApp?, DeviceLogReader>{};
  _IOSSimulatorDevicePortForwarder? _portForwarder;

  @override
  Future<bool> isAppInstalled(
    ApplicationPackage app, {
    String? userIdentifier,
  }) {
    return _simControl.isInstalled(id, app.id);
  }

  @override
  Future<bool> isLatestBuildInstalled(ApplicationPackage app) async => false;

  @override
  Future<bool> installApp(
    covariant IOSApp app, {
    String? userIdentifier,
  }) async {
    try {
      await _simControl.install(id, app.simulatorBundlePath);
      return true;
    } on Exception {
      return false;
    }
  }

  @override
  Future<bool> uninstallApp(
    ApplicationPackage app, {
    String? userIdentifier,
  }) async {
    try {
      await _simControl.uninstall(id, app.id);
      return true;
    } on Exception {
      return false;
    }
  }

  @override
  bool isSupported() {
    if (!globals.platform.isMacOS) {
      _supportMessage = 'iOS devices require a Mac host machine.';
      return false;
    }

    // Check if the device is part of a blocked category.
    // We do not yet support WatchOS or tvOS devices.
    final RegExp blocklist = RegExp(r'Apple (TV|Watch)', caseSensitive: false);
    if (blocklist.hasMatch(name)) {
      _supportMessage = 'Flutter does not support Apple TV or Apple Watch.';
      return false;
    }
    return true;
  }

  String? _supportMessage;

  @override
  String supportMessage() {
    if (isSupported()) {
      return 'Supported';
    }

    return _supportMessage ?? 'Unknown';
  }

  @override
  Future<LaunchResult> startApp(
    IOSApp package, {
    String? mainPath,
    String? route,
    required DebuggingOptions debuggingOptions,
    Map<String, Object?> platformArgs = const <String, Object?>{},
    bool prebuiltApplication = false,
    bool ipv6 = false,
    String? userIdentifier,
  }) async {
    if (!prebuiltApplication && package is BuildableIOSApp) {
      globals.printTrace('Building ${package.name} for $id.');

      try {
        await _setupUpdatedApplicationBundle(package, debuggingOptions.buildInfo, mainPath);
      } on ToolExit catch (e) {
        globals.printError('${e.message}');
        return LaunchResult.failed();
      }
    } else {
      if (!await installApp(package)) {
        return LaunchResult.failed();
      }
    }

    // Prepare launch arguments.
    final List<String> launchArguments = debuggingOptions.getIOSLaunchArguments(
      EnvironmentType.simulator,
      route,
      platformArgs,
    );

    ProtocolDiscovery? vmServiceDiscovery;
    if (debuggingOptions.debuggingEnabled) {
      vmServiceDiscovery = ProtocolDiscovery.vmService(
        getLogReader(app: package),
        ipv6: ipv6,
        hostPort: debuggingOptions.hostVmServicePort,
        devicePort: debuggingOptions.deviceVmServicePort,
        logger: globals.logger,
      );
    }

    // Launch the updated application in the simulator.
    try {
      // Use the built application's Info.plist to get the bundle identifier,
      // which should always yield the correct value and does not require
      // parsing the xcodeproj or configuration files.
      // See https://github.com/flutter/flutter/issues/31037 for more information.
      final String plistPath = globals.fs.path.join(package.simulatorBundlePath, 'Info.plist');
      final String? bundleIdentifier = globals.plistParser.getValueFromFile<String>(plistPath, PlistParser.kCFBundleIdentifierKey);
      if (bundleIdentifier == null) {
        globals.printError('Invalid prebuilt iOS app. Info.plist does not contain bundle identifier');
        return LaunchResult.failed();
      }

      await _simControl.launch(id, bundleIdentifier, launchArguments);
    } on Exception catch (error) {
      globals.printError('$error');
      return LaunchResult.failed();
    }

    if (!debuggingOptions.debuggingEnabled) {
      return LaunchResult.succeeded();
    }

    // Wait for the service protocol port here. This will complete once the
    // device has printed "Dart VM Service is listening on..."
    globals.printTrace('Waiting for VM Service port to be available...');

    try {
      final Uri? deviceUri = await vmServiceDiscovery?.uri;
      if (deviceUri != null) {
        return LaunchResult.succeeded(vmServiceUri: deviceUri);
      }
      globals.printError(
        'Error waiting for a debug connection: '
        'The log reader failed unexpectedly',
      );
    } on Exception catch (error) {
      globals.printError('Error waiting for a debug connection: $error');
    } finally {
      await vmServiceDiscovery?.cancel();
    }
    return LaunchResult.failed();
  }

  Future<void> _setupUpdatedApplicationBundle(BuildableIOSApp app, BuildInfo buildInfo, String? mainPath) async {
    // Step 1: Build the Xcode project.
    // The build mode for the simulator is always debug.
    assert(buildInfo.isDebug);

    final XcodeBuildResult buildResult = await buildXcodeProject(
      app: app,
      buildInfo: buildInfo,
      targetOverride: mainPath,
      environmentType: EnvironmentType.simulator,
      deviceID: id,
    );
    if (!buildResult.success) {
<<<<<<< HEAD
      await diagnoseXcodeBuildFailure(
        buildResult,
        globals.flutterUsage,
        project: app.project.parent,
        platform: SupportedPlatform.ios,
        logger: globals.logger,
        fileSystem: globals.fs,
      );
=======
      await diagnoseXcodeBuildFailure(buildResult, globals.flutterUsage, globals.logger, globals.analytics);
>>>>>>> c9f23d05
      throwToolExit('Could not build the application for the simulator.');
    }

    // Step 2: Assert that the Xcode project was successfully built.
    final Directory bundle = globals.fs.directory(app.simulatorBundlePath);
    final bool bundleExists = bundle.existsSync();
    if (!bundleExists) {
      throwToolExit('Could not find the built application bundle at ${bundle.path}.');
    }

    // Step 3: Install the updated bundle to the simulator.
    await _simControl.install(id, globals.fs.path.absolute(bundle.path));
  }

  @override
  Future<bool> stopApp(
    ApplicationPackage? app, {
    String? userIdentifier,
  }) async {
    if (app == null) {
      return false;
    }
    return (await _simControl.stopApp(id, app.id)).exitCode == 0;
  }

  String get logFilePath {
    final String? logPath = globals.platform.environment['IOS_SIMULATOR_LOG_FILE_PATH'];
    return logPath != null
      ? logPath.replaceAll('%{id}', id)
      : globals.fs.path.join(
          globals.fsUtils.homeDirPath!,
          'Library',
          'Logs',
          'CoreSimulator',
          id,
          'system.log',
        );
  }

  @override
  Future<TargetPlatform> get targetPlatform async => TargetPlatform.ios;

  @override
  Future<String> get sdkNameAndVersion async => simulatorCategory;

  final RegExp _iosSdkRegExp = RegExp(r'iOS( |-)(\d+)');

  Future<int> get sdkMajorVersion async {
    final Match? sdkMatch = _iosSdkRegExp.firstMatch(await sdkNameAndVersion);
    return int.parse(sdkMatch?.group(2) ?? '11');
  }

  @override
  DeviceLogReader getLogReader({
    covariant IOSApp? app,
    bool includePastLogs = false,
  }) {
    assert(!includePastLogs, 'Past log reading not supported on iOS simulators.');
    return _logReaders.putIfAbsent(app, () => _IOSSimulatorLogReader(this, app));
  }

  @override
  DevicePortForwarder get portForwarder => _portForwarder ??= _IOSSimulatorDevicePortForwarder(this);

  @override
  void clearLogs() {
    final File logFile = globals.fs.file(logFilePath);
    if (logFile.existsSync()) {
      final RandomAccessFile randomFile = logFile.openSync(mode: FileMode.write);
      randomFile.truncateSync(0);
      randomFile.closeSync();
    }
  }

  Future<void> ensureLogsExists() async {
    if (await sdkMajorVersion < 11) {
      final File logFile = globals.fs.file(logFilePath);
      if (!logFile.existsSync()) {
        logFile.writeAsBytesSync(<int>[]);
      }
    }
  }

  @override
  bool get supportsScreenshot => true;

  @override
  Future<void> takeScreenshot(File outputFile) {
    return _simControl.takeScreenshot(id, outputFile.path);
  }

  @override
  bool isSupportedForProject(FlutterProject flutterProject) {
    return flutterProject.ios.existsSync();
  }

  @override
  Future<void> dispose() async {
    for (final DeviceLogReader logReader in _logReaders.values) {
      logReader.dispose();
    }
    await _portForwarder?.dispose();
  }
}

class IOSSimulatorRuntime {
  IOSSimulatorRuntime._({
    this.bundlePath,
    this.buildVersion,
    this.platform,
    this.runtimeRoot,
    this.identifier,
    this.version,
    this.isInternal,
    this.isAvailable,
    this.name,
  });

  // Example:
  // {
  //   "bundlePath" : "\/Library\/Developer\/CoreSimulator\/Volumes\/iOS_21A5277g\/Library\/Developer\/CoreSimulator\/Profiles\/Runtimes\/iOS 17.0.simruntime",
  //   "buildversion" : "21A5277g",
  //   "platform" : "iOS",
  //   "runtimeRoot" : "\/Library\/Developer\/CoreSimulator\/Volumes\/iOS_21A5277g\/Library\/Developer\/CoreSimulator\/Profiles\/Runtimes\/iOS 17.0.simruntime\/Contents\/Resources\/RuntimeRoot",
  //   "identifier" : "com.apple.CoreSimulator.SimRuntime.iOS-17-0",
  //   "version" : "17.0",
  //   "isInternal" : false,
  //   "isAvailable" : true,
  //   "name" : "iOS 17.0",
  //   "supportedDeviceTypes" : [
  //     {
  //       "bundlePath" : "\/Applications\/Xcode.app\/Contents\/Developer\/Platforms\/iPhoneOS.platform\/Library\/Developer\/CoreSimulator\/Profiles\/DeviceTypes\/iPhone 8.simdevicetype",
  //       "name" : "iPhone 8",
  //       "identifier" : "com.apple.CoreSimulator.SimDeviceType.iPhone-8",
  //       "productFamily" : "iPhone"
  //     }
  //   ]
  // },
  factory IOSSimulatorRuntime.fromJson(Map<String, Object?> data) {
    return IOSSimulatorRuntime._(
      bundlePath: data['bundlePath']?.toString(),
      buildVersion: data['buildversion']?.toString(),
      platform: data['platform']?.toString(),
      runtimeRoot: data['runtimeRoot']?.toString(),
      identifier: data['identifier']?.toString(),
      version: Version.parse(data['version']?.toString()),
      isInternal: data['isInternal'] is bool? ? data['isInternal'] as bool? : null,
      isAvailable: data['isAvailable'] is bool? ? data['isAvailable'] as bool? : null,
      name: data['name']?.toString(),
    );
  }

  final String? bundlePath;
  final String? buildVersion;
  final String? platform;
  final String? runtimeRoot;
  final String? identifier;
  final Version? version;
  final bool? isInternal;
  final bool? isAvailable;
  final String? name;
}

/// Launches the device log reader process on the host and parses the syslog.
@visibleForTesting
Future<Process> launchDeviceSystemLogTool(IOSSimulator device) async {
  return globals.processUtils.start(<String>['tail', '-n', '0', '-F', device.logFilePath]);
}

/// Launches the device log reader process on the host and parses unified logging.
@visibleForTesting
Future<Process> launchDeviceUnifiedLogging (IOSSimulator device, String? appName) async {
  // Make NSPredicate concatenation easier to read.
  String orP(List<String> clauses) => '(${clauses.join(" OR ")})';
  String andP(List<String> clauses) => clauses.join(' AND ');
  String notP(String clause) => 'NOT($clause)';

  final String predicate = andP(<String>[
    'eventType = logEvent',
    if (appName != null) 'processImagePath ENDSWITH "$appName"',
    // Either from Flutter or Swift (maybe assertion or fatal error) or from the app itself.
    orP(<String>[
      'senderImagePath ENDSWITH "/Flutter"',
      'senderImagePath ENDSWITH "/libswiftCore.dylib"',
      'processImageUUID == senderImageUUID',
    ]),
    // Filter out some messages that clearly aren't related to Flutter.
    notP('eventMessage CONTAINS ": could not find icon for representation -> com.apple."'),
    notP('eventMessage BEGINSWITH "assertion failed: "'),
    notP('eventMessage CONTAINS " libxpc.dylib "'),
  ]);

  return globals.processUtils.start(<String>[
    ...globals.xcode!.xcrunCommand(),
    'simctl',
    'spawn',
    device.id,
    'log',
    'stream',
    '--style',
    'json',
    '--predicate',
    predicate,
  ]);
}

@visibleForTesting
Future<Process?> launchSystemLogTool(IOSSimulator device) async {
  // Versions of iOS prior to 11 tail the simulator syslog file.
  if (await device.sdkMajorVersion < 11) {
    return globals.processUtils.start(<String>['tail', '-n', '0', '-F', '/private/var/log/system.log']);
  }

  // For iOS 11 and later, all relevant detail is in the device log.
  return null;
}

class _IOSSimulatorLogReader extends DeviceLogReader {
  _IOSSimulatorLogReader(this.device, IOSApp? app) : _appName = app?.name?.replaceAll('.app', '');

  final IOSSimulator device;

  final String? _appName;

  late final StreamController<String> _linesController = StreamController<String>.broadcast(
    onListen: _start,
    onCancel: _stop,
  );

  // We log from two files: the device and the system log.
  Process? _deviceProcess;
  Process? _systemProcess;

  @override
  Stream<String> get logLines => _linesController.stream;

  @override
  String get name => device.name;

  Future<void> _start() async {
    // Unified logging iOS 11 and greater (introduced in iOS 10).
    if (await device.sdkMajorVersion >= 11) {
      _deviceProcess = await launchDeviceUnifiedLogging(device, _appName);
      _deviceProcess?.stdout.transform<String>(utf8.decoder).transform<String>(const LineSplitter()).listen(_onUnifiedLoggingLine);
      _deviceProcess?.stderr.transform<String>(utf8.decoder).transform<String>(const LineSplitter()).listen(_onUnifiedLoggingLine);
    } else {
      // Fall back to syslog parsing.
      await device.ensureLogsExists();
      _deviceProcess = await launchDeviceSystemLogTool(device);
      _deviceProcess?.stdout.transform<String>(utf8.decoder).transform<String>(const LineSplitter()).listen(_onSysLogDeviceLine);
      _deviceProcess?.stderr.transform<String>(utf8.decoder).transform<String>(const LineSplitter()).listen(_onSysLogDeviceLine);
    }

    // Track system.log crashes.
    // ReportCrash[37965]: Saved crash report for FlutterRunner[37941]...
    _systemProcess = await launchSystemLogTool(device);
    if (_systemProcess != null) {
      _systemProcess?.stdout.transform<String>(utf8.decoder).transform<String>(const LineSplitter()).listen(_onSystemLine);
      _systemProcess?.stderr.transform<String>(utf8.decoder).transform<String>(const LineSplitter()).listen(_onSystemLine);
    }

    // We don't want to wait for the process or its callback. Best effort
    // cleanup in the callback.
    unawaited(_deviceProcess?.exitCode.whenComplete(() {
      if (_linesController.hasListener) {
        _linesController.close();
      }
    }));
  }

  // Match the log prefix (in order to shorten it):
  // * Xcode 8: Sep 13 15:28:51 cbracken-macpro localhost Runner[37195]: (Flutter) The Dart VM service is listening on http://127.0.0.1:57701/
  // * Xcode 9: 2017-09-13 15:26:57.228948-0700  localhost Runner[37195]: (Flutter) The Dart VM service is listening on http://127.0.0.1:57701/
  static final RegExp _mapRegex = RegExp(r'\S+ +\S+ +(?:\S+) (.+?(?=\[))\[\d+\]\)?: (\(.*?\))? *(.*)$');

  // Jan 31 19:23:28 --- last message repeated 1 time ---
  static final RegExp _lastMessageSingleRegex = RegExp(r'\S+ +\S+ +\S+ --- last message repeated 1 time ---$');
  static final RegExp _lastMessageMultipleRegex = RegExp(r'\S+ +\S+ +\S+ --- last message repeated (\d+) times ---$');

  static final RegExp _flutterRunnerRegex = RegExp(r' FlutterRunner\[\d+\] ');

  // Remember what we did with the last line, in case we need to process
  // a multiline record
  bool _lastLineMatched = false;

  String? _filterDeviceLine(String string) {
    final Match? match = _mapRegex.matchAsPrefix(string);
    if (match != null) {

      // The category contains the text between the date and the PID. Depending on which version of iOS being run,
      // it can contain "hostname App Name" or just "App Name".
      final String? category = match.group(1);
      final String? tag = match.group(2);
      final String? content = match.group(3);

      // Filter out log lines from an app other than this one (category doesn't match the app name).
      // If the hostname is included in the category, check that it doesn't end with the app name.
      final String? appName = _appName;
      if (appName != null && category != null && !category.endsWith(appName)) {
        return null;
      }

      if (tag != null && tag != '(Flutter)') {
        return null;
      }

      // Filter out some messages that clearly aren't related to Flutter.
      if (string.contains(': could not find icon for representation -> com.apple.')) {
        return null;
      }

      // assertion failed: 15G1212 13E230: libxpc.dylib + 57882 [66C28065-C9DB-3C8E-926F-5A40210A6D1B]: 0x7d
      if (content != null && content.startsWith('assertion failed: ') && content.contains(' libxpc.dylib ')) {
        return null;
      }

      if (appName == null) {
        return '$category: $content';
      } else if (category != null && (category == appName || category.endsWith(' $appName'))) {
        return content;
      }

      return null;
    }

    if (string.startsWith('Filtering the log data using ')) {
      return null;
    }

    if (string.startsWith('Timestamp                       (process)[PID]')) {
      return null;
    }

    if (_lastMessageSingleRegex.matchAsPrefix(string) != null) {
      return null;
    }

    if (RegExp(r'assertion failed: .* libxpc.dylib .* 0x7d$').matchAsPrefix(string) != null) {
      return null;
    }

    // Starts with space(s) - continuation of the multiline message
    if (RegExp(r'\s+').matchAsPrefix(string) != null && !_lastLineMatched) {
      return null;
    }

    return string;
  }

  String? _lastLine;

  void _onSysLogDeviceLine(String line) {
    globals.printTrace('[DEVICE LOG] $line');
    final Match? multi = _lastMessageMultipleRegex.matchAsPrefix(line);

    if (multi != null) {
      if (_lastLine != null) {
        int repeat = int.parse(multi.group(1)!);
        repeat = math.max(0, math.min(100, repeat));
        for (int i = 1; i < repeat; i++) {
          _linesController.add(_lastLine!);
        }
      }
    } else {
      _lastLine = _filterDeviceLine(line);
      if (_lastLine != null) {
        _linesController.add(_lastLine!);
        _lastLineMatched = true;
      } else {
        _lastLineMatched = false;
      }
    }
  }

  //   "eventMessage" : "flutter: 21",
  static final RegExp _unifiedLoggingEventMessageRegex = RegExp(r'.*"eventMessage" : (".*")');
  void _onUnifiedLoggingLine(String line) {
    // The log command predicate handles filtering, so every log eventMessage should be decoded and added.
    final Match? eventMessageMatch = _unifiedLoggingEventMessageRegex.firstMatch(line);
    if (eventMessageMatch != null) {
      final String message = eventMessageMatch.group(1)!;
      try {
        final Object? decodedJson = jsonDecode(message);
        if (decodedJson is String) {
          _linesController.add(decodedJson);
        }
      } on FormatException {
        globals.printError('Logger returned non-JSON response: $message');
      }
    }
  }

  String _filterSystemLog(String string) {
    final Match? match = _mapRegex.matchAsPrefix(string);
    return match == null ? string : '${match.group(1)}: ${match.group(2)}';
  }

  void _onSystemLine(String line) {
    globals.printTrace('[SYS LOG] $line');
    if (!_flutterRunnerRegex.hasMatch(line)) {
      return;
    }

    final String filteredLine = _filterSystemLog(line);

    _linesController.add(filteredLine);
  }

  void _stop() {
    _deviceProcess?.kill();
    _systemProcess?.kill();
  }

  @override
  void dispose() {
    _stop();
  }
}

int compareIosVersions(String v1, String v2) {
  final List<int> v1Fragments = v1.split('.').map<int>(int.parse).toList();
  final List<int> v2Fragments = v2.split('.').map<int>(int.parse).toList();

  int i = 0;
  while (i < v1Fragments.length && i < v2Fragments.length) {
    final int v1Fragment = v1Fragments[i];
    final int v2Fragment = v2Fragments[i];
    if (v1Fragment != v2Fragment) {
      return v1Fragment.compareTo(v2Fragment);
    }
    i += 1;
  }
  return v1Fragments.length.compareTo(v2Fragments.length);
}

class _IOSSimulatorDevicePortForwarder extends DevicePortForwarder {
  _IOSSimulatorDevicePortForwarder(this.device);

  final IOSSimulator device;

  final List<ForwardedPort> _ports = <ForwardedPort>[];

  @override
  List<ForwardedPort> get forwardedPorts => _ports;

  @override
  Future<int> forward(int devicePort, { int? hostPort }) async {
    if (hostPort == null || hostPort == 0) {
      hostPort = devicePort;
    }
    assert(devicePort == hostPort);
    _ports.add(ForwardedPort(devicePort, hostPort));
    return hostPort;
  }

  @override
  Future<void> unforward(ForwardedPort forwardedPort) async {
    _ports.remove(forwardedPort);
  }

  @override
  Future<void> dispose() async {
    final List<ForwardedPort> portsCopy = List<ForwardedPort>.of(_ports);
    for (final ForwardedPort port in portsCopy) {
      await unforward(port);
    }
  }
}<|MERGE_RESOLUTION|>--- conflicted
+++ resolved
@@ -567,7 +567,6 @@
       deviceID: id,
     );
     if (!buildResult.success) {
-<<<<<<< HEAD
       await diagnoseXcodeBuildFailure(
         buildResult,
         globals.flutterUsage,
@@ -575,10 +574,8 @@
         platform: SupportedPlatform.ios,
         logger: globals.logger,
         fileSystem: globals.fs,
+        analytics: globals.analytics,
       );
-=======
-      await diagnoseXcodeBuildFailure(buildResult, globals.flutterUsage, globals.logger, globals.analytics);
->>>>>>> c9f23d05
       throwToolExit('Could not build the application for the simulator.');
     }
 
