// Copyright 2014 The Flutter Authors. All rights reserved.
// Use of this source code is governed by a BSD-style license that can be
// found in the LICENSE file.

import 'dart:async';

import 'package:file/memory.dart';
import 'package:meta/meta.dart';
import 'package:process/process.dart';

import '../base/common.dart';
import '../base/file_system.dart';
import '../base/io.dart';
import '../base/logger.dart';
import '../base/platform.dart';
import '../base/process.dart';
import '../base/user_messages.dart';
import '../base/version.dart';
import '../build_info.dart';
import '../cache.dart';
import '../ios/xcodeproj.dart';

Version get xcodeRequiredVersion => Version(14, null, null);

/// Diverging this number from the minimum required version will provide a doctor
/// warning, not error, that users should upgrade Xcode.
Version get xcodeRecommendedVersion => xcodeRequiredVersion;

/// SDK name passed to `xcrun --sdk`. Corresponds to undocumented Xcode
/// SUPPORTED_PLATFORMS values.
///
/// Usage: xcrun [options] <tool name> ... arguments ...
/// ...
/// --sdk <sdk name>            find the tool for the given SDK name.
String getSDKNameForIOSEnvironmentType(EnvironmentType environmentType) {
  return (environmentType == EnvironmentType.simulator)
      ? 'iphonesimulator'
      : 'iphoneos';
}

/// A utility class for interacting with Xcode command line tools.
class Xcode {
  Xcode({
    required Platform platform,
    required ProcessManager processManager,
    required Logger logger,
    required FileSystem fileSystem,
    required XcodeProjectInterpreter xcodeProjectInterpreter,
    required UserMessages userMessages,
    String? flutterRoot,
  })  : _platform = platform,
        _fileSystem = fileSystem,
        _xcodeProjectInterpreter = xcodeProjectInterpreter,
        _userMessage = userMessages,
        _flutterRoot = flutterRoot,
        _processUtils =
            ProcessUtils(logger: logger, processManager: processManager),
        _logger = logger;

  /// Create an [Xcode] for testing.
  ///
  /// Defaults to a memory file system, fake platform,
  /// buffer logger, and test [XcodeProjectInterpreter].
  @visibleForTesting
  factory Xcode.test({
    required ProcessManager processManager,
    XcodeProjectInterpreter? xcodeProjectInterpreter,
    Platform? platform,
    FileSystem? fileSystem,
<<<<<<< HEAD
    String? flutterRoot,
=======
    Logger? logger,
>>>>>>> d78b3ac0
  }) {
    platform ??= FakePlatform(
      operatingSystem: 'macos',
      environment: <String, String>{},
    );
    logger ??= BufferLogger.test();
    return Xcode(
      platform: platform,
      processManager: processManager,
      fileSystem: fileSystem ?? MemoryFileSystem.test(),
<<<<<<< HEAD
      logger: BufferLogger.test(),
      userMessages: UserMessages(),
      flutterRoot: flutterRoot,
=======
      logger: logger,
>>>>>>> d78b3ac0
      xcodeProjectInterpreter: xcodeProjectInterpreter ?? XcodeProjectInterpreter.test(processManager: processManager),
    );
  }

  final Platform _platform;
  final ProcessUtils _processUtils;
  final FileSystem _fileSystem;
  final XcodeProjectInterpreter _xcodeProjectInterpreter;
<<<<<<< HEAD
  final UserMessages _userMessage;
  final String? _flutterRoot;
=======
  final Logger _logger;
>>>>>>> d78b3ac0

  bool get isInstalledAndMeetsVersionCheck => _platform.isMacOS && isInstalled && isRequiredVersionSatisfactory;

  String? _xcodeSelectPath;
  String? get xcodeSelectPath {
    if (_xcodeSelectPath == null) {
      try {
        _xcodeSelectPath = _processUtils.runSync(
          <String>['/usr/bin/xcode-select', '--print-path'],
        ).stdout.trim();
      } on ProcessException {
        // Ignored, return null below.
      } on ArgumentError {
        // Ignored, return null below.
      }
    }
    return _xcodeSelectPath;
  }

  String get xcodeAppPath {
    // If the Xcode Select Path is /Applications/Xcode.app/Contents/Developer,
    // the path to Xcode App is /Applications/Xcode.app

    final String? pathToXcode = xcodeSelectPath;
    if (pathToXcode == null || pathToXcode.isEmpty) {
      throwToolExit(_userMessage.xcodeMissing);
    }
    final int index = pathToXcode.indexOf('.app');
    if (index == -1) {
      throwToolExit(_userMessage.xcodeMissing);
    }
    return pathToXcode.substring(0, index + 4);
  }

  /// Path to script to automate debugging through Xcode. Used in xcode_debug.dart.
  /// Located in this file to make it easily overrideable in google3.
  String get xcodeAutomationScriptPath {
    final String flutterRoot = _flutterRoot ?? Cache.flutterRoot!;
    final String flutterToolsAbsolutePath = _fileSystem.path.join(
      flutterRoot,
      'packages',
      'flutter_tools',
    );

    final String filePath = '$flutterToolsAbsolutePath/bin/xcode_debug.js';
    if (!_fileSystem.file(filePath).existsSync()) {
      throwToolExit('Unable to find Xcode automation script at $filePath');
    }
    return filePath;
  }

  bool get isInstalled => _xcodeProjectInterpreter.isInstalled;

  Version? get currentVersion => _xcodeProjectInterpreter.version;

  String? get buildVersion => _xcodeProjectInterpreter.build;

  String? get versionText => _xcodeProjectInterpreter.versionText;

  bool? _eulaSigned;
  /// Has the EULA been signed?
  bool get eulaSigned {
    if (_eulaSigned == null) {
      try {
        final RunResult result = _processUtils.runSync(
          <String>[...xcrunCommand(), 'clang'],
        );
        if (result.stdout.contains('license')) {
          _eulaSigned = false;
        } else if (result.stderr.contains('license')) {
          _eulaSigned = false;
        } else {
          _eulaSigned = true;
        }
      } on ProcessException {
        _eulaSigned = false;
      }
    }
    return _eulaSigned ?? false;
  }

  bool? _isSimctlInstalled;

  /// Verifies that simctl is installed by trying to run it.
  bool get isSimctlInstalled {
    if (_isSimctlInstalled == null) {
      try {
        // This command will error if additional components need to be installed in
        // xcode 9.2 and above.
        final RunResult result = _processUtils.runSync(
          <String>[...xcrunCommand(), 'simctl', 'list', 'devices', 'booted'],
        );
        _isSimctlInstalled = result.exitCode == 0;
      } on ProcessException {
        _isSimctlInstalled = false;
      }
    }
    return _isSimctlInstalled ?? false;
  }

  bool? _isDevicectlInstalled;

  /// Verifies that `devicectl` is installed by checking Xcode version and trying
  /// to run it. `devicectl` is made available in Xcode 15.
  bool get isDevicectlInstalled {
    if (_isDevicectlInstalled == null) {
      try {
        if (currentVersion == null || currentVersion!.major < 15) {
          _isDevicectlInstalled = false;
          return _isDevicectlInstalled!;
        }
        final RunResult result = _processUtils.runSync(
          <String>[...xcrunCommand(), 'devicectl', '--version'],
        );
        _isDevicectlInstalled = result.exitCode == 0;
      } on ProcessException {
        _isDevicectlInstalled = false;
      }
    }
    return _isDevicectlInstalled ?? false;
  }

  bool get isRequiredVersionSatisfactory {
    final Version? version = currentVersion;
    if (version == null) {
      return false;
    }
    return version >= xcodeRequiredVersion;
  }

  bool get isRecommendedVersionSatisfactory {
    final Version? version = currentVersion;
    if (version == null) {
      return false;
    }
    return version >= xcodeRecommendedVersion;
  }

  /// See [XcodeProjectInterpreter.xcrunCommand].
  List<String> xcrunCommand() => _xcodeProjectInterpreter.xcrunCommand();

  Future<RunResult> cc(List<String> args) => _run('cc', args);

  Future<RunResult> clang(List<String> args) => _run('clang', args);

  Future<RunResult> dsymutil(List<String> args) => _run('dsymutil', args);

  Future<RunResult> strip(List<String> args) => _run('strip', args);

  Future<RunResult> _run(String command, List<String> args) {
    return _processUtils.run(
      <String>[...xcrunCommand(), command, ...args],
      throwOnError: true,
    );
  }

  Future<String> sdkLocation(EnvironmentType environmentType) async {
    final RunResult runResult = await _processUtils.run(
      <String>[...xcrunCommand(), '--sdk', getSDKNameForIOSEnvironmentType(environmentType), '--show-sdk-path'],
    );
    if (runResult.exitCode != 0) {
      throwToolExit('Could not find SDK location: ${runResult.stderr}');
    }
    return runResult.stdout.trim();
  }

  String? getSimulatorPath() {
    final String? selectPath = xcodeSelectPath;
    if (selectPath == null) {
      return null;
    }
    final String appPath = _fileSystem.path.join(selectPath, 'Applications', 'Simulator.app');
    return _fileSystem.directory(appPath).existsSync() ? appPath : null;
  }

  /// Gets the version number of the platform for the selected SDK.
  Future<Version?> sdkPlatformVersion(EnvironmentType environmentType) async {
    final RunResult runResult = await _processUtils.run(
      <String>[...xcrunCommand(), '--sdk', getSDKNameForIOSEnvironmentType(environmentType), '--show-sdk-platform-version'],
    );
    if (runResult.exitCode != 0) {
      _logger.printError('Could not find SDK Platform Version: ${runResult.stderr}');
      return null;
    }
    final String versionString = runResult.stdout.trim();
    return Version.parse(versionString);
  }
}

EnvironmentType? environmentTypeFromSdkroot(String sdkroot, FileSystem fileSystem) {
  // iPhoneSimulator.sdk or iPhoneOS.sdk
  final String sdkName = fileSystem.path.basename(sdkroot).toLowerCase();
  if (sdkName.contains('iphone')) {
    return sdkName.contains('simulator') ? EnvironmentType.simulator : EnvironmentType.physical;
  }
  assert(false);
  return null;
}<|MERGE_RESOLUTION|>--- conflicted
+++ resolved
@@ -67,11 +67,8 @@
     XcodeProjectInterpreter? xcodeProjectInterpreter,
     Platform? platform,
     FileSystem? fileSystem,
-<<<<<<< HEAD
     String? flutterRoot,
-=======
     Logger? logger,
->>>>>>> d78b3ac0
   }) {
     platform ??= FakePlatform(
       operatingSystem: 'macos',
@@ -82,13 +79,9 @@
       platform: platform,
       processManager: processManager,
       fileSystem: fileSystem ?? MemoryFileSystem.test(),
-<<<<<<< HEAD
-      logger: BufferLogger.test(),
       userMessages: UserMessages(),
       flutterRoot: flutterRoot,
-=======
       logger: logger,
->>>>>>> d78b3ac0
       xcodeProjectInterpreter: xcodeProjectInterpreter ?? XcodeProjectInterpreter.test(processManager: processManager),
     );
   }
@@ -97,12 +90,9 @@
   final ProcessUtils _processUtils;
   final FileSystem _fileSystem;
   final XcodeProjectInterpreter _xcodeProjectInterpreter;
-<<<<<<< HEAD
   final UserMessages _userMessage;
   final String? _flutterRoot;
-=======
   final Logger _logger;
->>>>>>> d78b3ac0
 
   bool get isInstalledAndMeetsVersionCheck => _platform.isMacOS && isInstalled && isRequiredVersionSatisfactory;
 
