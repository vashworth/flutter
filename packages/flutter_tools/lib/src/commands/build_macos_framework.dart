--- conflicted
+++ resolved
@@ -93,12 +93,8 @@
       // Build aot, create App.framework. Make XCFrameworks.
       await _produceAppFramework(buildInfo, modeDirectory, buildOutput);
 
+      // TODO: SPM - add2app
       // Build and copy plugins.
-<<<<<<< HEAD
-      // TODO: SPM - add2app
-      final Directory buildOutput = modeDirectory.childDirectory('macos');
-=======
->>>>>>> 835112de
       await processPodsIfNeeded(project.macos, getMacOSBuildDirectory(), buildInfo.mode);
       if (boolArg('plugins') && hasPlugins(project)) {
         await _producePlugins(xcodeBuildConfiguration, buildOutput, modeDirectory);
